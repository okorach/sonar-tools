#!/Library/Frameworks/Python.framework/Versions/3.6/bin/python3

import sys
import re
import json
import requests
import sonarqube.utilities as util

# this is a pointer to the module object instance itself.
this = sys.modules[__name__]
this.token = ''
this.root_url= "http://localhost:9000"

my_debug = False

class Environment:

    def __init__(self, url, token):
        self.root_url = url
        self.token = token
        self.version = None
        self.major = None
        self.minor = None
        self.patch = None
        self.build = None

    def __str__(self):
        redacted_token = re.sub(r'(....).*(....)', '\1***\2', self.token)
        return "{0}@{1}".format(redacted_token, self.root_url)

    def set_env(self, url, token):
        self.root_url = url
        self.token = token
        util.logger.debug('Setting environment: %s', str(self))

    def set_token(self, token):
        self.token = token

    def get_token(self):
        return self.token

    def get_credentials(self):
        return (self.token, '')

    def set_url(self, url):
        self.root_url = url

    def get_url(self):
        return self.root_url

    def get_version(self):
        if self.version is None:
            resp = self.get('/api/server/version')
            (self.major, self.minor, self.patch, self.build) = resp.text.split('.')
            version = "{0}.{1}.{2}".format(self.major, self.minor, self.patch)
        return version

    def version_higher_or_equal_than(self, version):
        (major, minor, patch) = version.split('.')
        self.get_version()
        if patch is None:
            patch = 0
        if major > self.major:
            return True
        if major == self.major and minor > self.minor:
            return True
        if major == self.major and minor == self.minor and patch >= self.patch:
            return True
        return False

    def get(self, api, parms = None):
        #for k in parms:
        #    parms[k] = urllib.parse.quote(str(parms[k]), safe=':')
        util.logger.debug('GET: %s', self.urlstring(api, parms))
        try:
            if parms is None:
                r = requests.get(url=self.root_url + api, auth=self.get_credentials())
            else:
                r = requests.get(url=self.root_url + api, auth=self.get_credentials(), params=parms)
        except requests.RequestException as e:
            util.logger.error(str(e))
            raise
        if r.status_code != 200:
            util.logger.error("%s%s raised error %s", this.root_url, api, r.text)
        return r

    def post(self, api, parms = None):
        util.logger.debug('POST: %s', self.urlstring(api, parms))
        try:
            if parms is None:
                r = requests.post(url=self.root_url + api, auth=self.get_credentials())
            else:
                r = requests.post(url=self.root_url + api, auth=self.get_credentials(), params=parms)
        except requests.RequestException as e:
            util.logger.error(str(e))
            raise
        if r.status_code != 200:
            util.logger.error("%s%s raised error %s", this.root_url, api, r.text)
        return r

    def delete(self, api, parms = None):
        util.logger.debug('DELETE: %s', self.urlstring(api, parms))
        try:
            if parms is None:
                r = requests.delete(url=self.root_url + api, auth=self.get_credentials())
            else:
                r = requests.delete(url=self.root_url + api, auth=self.get_credentials(), params=parms)
        except requests.RequestException as e:
            util.logger.error(str(e))
            raise
        if r.status_code != 200:
            util.logger.error("%s%s raised error %s", this.root_url, api, r.text)
        return r

    def urlstring(self, api, parms):
        first = True
        url = "{0}{1}".format(str(self), api)
        if parms is not None:
            for p in parms:
                sep = '?' if first else '&'
                first = False
                url += '{0}{1}={2}'.format(sep, p, parms[p])
        return url

#--------------------- Static methods, not recommended -----------------
def set_env(url, token):
    this.root_url = url
    this.token = token
    util.logger.debug('Setting GLOBAL environment: %s@%s', this.token, this.root_url)

def set_token(tok):
    this.token = tok

def get_token():
    return this.token

def get_credentials():
    return (this.token, '')

def set_url(url):
    this.root_url = url

def get_url():
    return this.root_url

def urlstring(api, parms = None):
    first = True
    redacted_token = re.sub(r'(....).*(....)', "\1***\2", this.token)
    url = "{0}@{1}{2}".format(redacted_token, this.root_url, api)
    if parms is not None:
        for p in parms:
            sep = '?' if first else '&'
            first = False
            url += '{0}{1}={2}'.format(sep, p, parms[p])
    return url

def get(api, parms = None):
    util.logger.debug('GLOBAL GET: %s', urlstring(api, parms))
    try:
        if parms is None:
            r = requests.get(url=this.root_url + api, auth=get_credentials())
        else:
            r = requests.get(url=this.root_url + api, auth=get_credentials(), params=parms)
    except requests.RequestException as e:
        util.logger.error(str(e))
        raise
    if r.status_code != 200:
        util.logger.error("%s%s raised error %s", this.root_url, api, r.text)
    return r

def post(api, parms):
<<<<<<< HEAD
    util.logger.info('GLOBAL POST: %s', urlstring(api, parms))
    return requests.post(url=this.root_url + api, auth=get_credentials(), params=parms)

def delete(api, parms):
    util.logger.info('GLOBAL DELETE: %s', urlstring(api, parms))
    return requests.delete(url=this.root_url + api, auth=get_credentials(), params=parms)
=======
    util.logger.debug('GLOBAL POST: %s', urlstring(api, parms))
    try:
        if parms is None:
            r = requests.post(url=this.root_url + api, auth=get_credentials())
        else:
            r = requests.post(url=this.root_url + api, auth=get_credentials(), params=parms)
    except requests.RequestException as e:
        util.logger.error(str(e))
        raise
    if r.status_code != 200:
        util.logger.error("%s%s raised error %s", this.root_url, api, r.text)
    return r

def delete(api, parms = None):
    util.logger.debug('GLOBAL DELETE: %s', urlstring(api, parms))
    try:
        if parms is None:
            r = requests.delete(url=this.root_url + api, auth=get_credentials())
        else:
            r = requests.delete(url=this.root_url + api, auth=get_credentials(), params=parms)
    except requests.RequestException as e:
        util.logger.error(str(e))
        raise
    if r.status_code != 200:
        util.logger.error("%s%s raised error %s", this.root_url, api, r.text)
    return r

def add_standard_arguments(parser):
    parser.add_argument('-t', '--token',
                        help='Token to authenticate to SonarQube - Unauthenticated usage is not possible',
                        required=True)
    parser.add_argument('-u', '--url', help='Root URL of the SonarQube server, default is http://localhost:9000',
                        required=False, default='http://localhost:9000')
    parser.add_argument('-k', '--componentKeys', '--projectKey', '--projectKeys', \
        help='Commas separated key of the components', required=False)
>>>>>>> faccc2fb
<|MERGE_RESOLUTION|>--- conflicted
+++ resolved
@@ -169,14 +169,6 @@
     return r
 
 def post(api, parms):
-<<<<<<< HEAD
-    util.logger.info('GLOBAL POST: %s', urlstring(api, parms))
-    return requests.post(url=this.root_url + api, auth=get_credentials(), params=parms)
-
-def delete(api, parms):
-    util.logger.info('GLOBAL DELETE: %s', urlstring(api, parms))
-    return requests.delete(url=this.root_url + api, auth=get_credentials(), params=parms)
-=======
     util.logger.debug('GLOBAL POST: %s', urlstring(api, parms))
     try:
         if parms is None:
@@ -211,5 +203,4 @@
     parser.add_argument('-u', '--url', help='Root URL of the SonarQube server, default is http://localhost:9000',
                         required=False, default='http://localhost:9000')
     parser.add_argument('-k', '--componentKeys', '--projectKey', '--projectKeys', \
-        help='Commas separated key of the components', required=False)
->>>>>>> faccc2fb
+        help='Commas separated key of the components', required=False)