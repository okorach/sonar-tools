#
# sonar-tools
# Copyright (C) 2019-2025 Olivier Korach
# mailto:olivier.korach AT gmail DOT com
#
# This program is free software; you can redistribute it and/or
# modify it under the terms of the GNU Lesser General Public
# License as published by the Free Software Foundation; either
# version 3 of the License, or (at your option) any later version.
#
# This program is distributed in the hope that it will be useful,
# but WITHOUT ANY WARRANTY; without even the implied warranty of
# MERCHANTABILITY or FITNESS FOR A PARTICULAR PURPOSE. See the GNU
# Lesser General Public License for more details.
#
# You should have received a copy of the GNU Lesser General Public License
# along with this program; if not, write to the Free Software Foundation,
# Inc., 51 Franklin Street, Fifth Floor, Boston, MA  02110-1301, USA.
#
"""

    Abstraction of the SonarQube "project" concept

"""

from __future__ import annotations

import os
import re
import json
import concurrent.futures
from datetime import datetime

from typing import Optional
from http import HTTPStatus
from threading import Lock
from requests import HTTPError, RequestException
import Levenshtein

import sonar.logging as log
import sonar.platform as pf

from sonar.util import types, cache
from sonar import exceptions, errcodes
from sonar import sqobject, components, qualitygates, qualityprofiles, tasks, settings, webhooks, devops
import sonar.permissions.permissions as perms
from sonar import pull_requests, branches
import sonar.utilities as util
import sonar.permissions.project_permissions as pperms

from sonar.audit import severities
from sonar.audit.rules import get_rule, RuleId
from sonar.audit.problem import Problem
import sonar.util.constants as c

_CLASS_LOCK = Lock()

MAX_PAGE_SIZE = 500
_NAV_API = "navigation/component"
_TREE_API = "components/tree"
PRJ_QUALIFIER = "TRK"
APP_QUALIFIER = "APP"
_CONTAINS_AI_CODE = "containsAiCode"
_BIND_SEP = ":::"
_AUDIT_BRANCHES_PARAM = "audit.projects.branches"

ZIP_ZERO_LOC = "ZERO_LOC"
ZIP_ASYNC_SUCCESS = "ASYNC_SUCCESS"
ZIP_ERR_403 = "FAILED/INSUFFICIENT_PERMISSIONS"
ZIP_CONFLICT = "FAILED/ZIP_CONFLICT"
ZIP_PROJ_EXISTS = "FAILED/PROJECT_ALREADY_EXISTS"
ZIP_TIMEOUT = "FAILED/TIMEOUT"
ZIP_EXCEPTION = "FAILED/EXCEPTION"

_IMPORTABLE_PROPERTIES = (
    "key",
    "name",
    "binding",
    settings.NEW_CODE_PERIOD,
    "qualityProfiles",
    "links",
    "permissions",
    "branches",
    "tags",
    "visibility",
    "qualityGate",
    "webhooks",
    "aiCodeFix",
)

_PROJECT_QUALIFIER = "qualifier=TRK"

_UNNEEDED_CONTEXT_DATA = (
    "sonar.announcement.message",
    "sonar.auth.github.allowUsersToSignUp",
    "sonar.auth.github.apiUrl",
    "sonar.auth.github.appId",
    "sonar.auth.github.enabled",
    "sonar.auth.github.groupsSync",
    "sonar.auth.github.organizations",
    "sonar.auth.github.webUrl",
    "sonar.builtInQualityProfiles.disableNotificationOnUpdate",
    "sonar.core.id",
    "sonar.core.serverBaseURL",
    "sonar.core.startTime",
    "sonar.dbcleaner.branchesToKeepWhenInactive",
    "sonar.forceAuthentication",
    "sonar.host.url",
    "sonar.java.jdkHome",
    "sonar.links.ci",
    "sonar.links.homepage",
    "sonar.links.issue",
    "sonar.links.scm",
    "sonar.links.scm_dev",
    "sonar.plugins.risk.consent",
)

_UNNEEDED_TASK_DATA = (
    "analysisId",
    "componentId",
    "hasScannerContext",
    "id",
    "warningCount",
    "componentQualifier",
    "nodeName",
    "componentName",
    "componentKey",
    "submittedAt",
    "executedAt",
    "type",
)

# Keys to exclude when applying settings in update()
_SETTINGS_WITH_SPECIFIC_IMPORT = (
    "permissions",
    "tags",
    "links",
    "qualityGate",
    "qualityProfiles",
    "binding",
    "name",
)


class Project(components.Component):
    """
    Abstraction of the SonarQube project concept
    """

    CACHE = cache.Cache()
    SEARCH_KEY_FIELD = "key"
    SEARCH_RETURN_FIELD = "components"
    API = {
        c.CREATE: "projects/create",
        c.GET: "components/show",
        c.DELETE: "projects/delete",
        c.SEARCH: "components/search_projects",
        c.SET_TAGS: "project_tags/set",
        c.GET_TAGS: "components/show",
    }

    def __init__(self, endpoint: pf.Platform, key: str) -> None:
        """
        :param Platform endpoint: Reference to the SonarQube platform
        :param str key: The project key
        """
        super().__init__(endpoint=endpoint, key=key)
        self._last_analysis = None
        self._branches_last_analysis = None
        self._permissions = None
        self._branches = None
        self._pull_requests = None
        self._ncloc_with_branches = None
        self._binding = None
        self._new_code = None
        self._ci = None
        self._revision = None
        Project.CACHE.put(self)
        log.debug("Created object %s", str(self))

    @classmethod
    def get_object(cls, endpoint: pf.Platform, key: str) -> Project:
        """Creates a project from a search in SonarQube

        :param Platform endpoint: Reference to the SonarQube platform
        :param str key: Project key to search
        :raises ObjectNotFound: if project key not found
        :return: The Project
        :rtype: Project
        """
        o = Project.CACHE.get(key, endpoint.local_url)
        if o:
            return o
        try:
<<<<<<< HEAD
            data = json.loads(endpoint.get(Project.API[c.GET], params={"component": key}).text)
        except RequestException as e:
            util.handle_error(e, f"Getting project {key}", catch_http_statuses=(HTTPStatus.NOT_FOUND,))
            raise exceptions.ObjectNotFound(key, f"Project key '{key}' not found")
        return cls.load(endpoint, data["component"])
=======
            data = json.loads(endpoint.get(Project.API[c.SEARCH], params={"projects": key}, mute=(HTTPStatus.FORBIDDEN,)).text)
            if len(data["components"]) == 0:
                log.error("Project key '%s' not found", key)
                raise exceptions.ObjectNotFound(key, f"Project key '{key}' not found")
            return cls.load(endpoint, data["components"][0])
        except (ConnectionError, RequestException) as e:
            util.handle_error(e, f"getting project '{key}'", catch_http_errors=True)
            data = json.loads(endpoint.get(_NAV_API, params={"component": key}).text)
            if "errors" in data:
                raise exceptions.ObjectNotFound(key, f"Project key '{key}' not found")
            return cls.load(endpoint, data)
>>>>>>> f5f26f1a

    @classmethod
    def load(cls, endpoint: pf.Platform, data: types.ApiPayload) -> Project:
        """Creates a project loaded with JSON data coming from api/components/search request

        :param Platform endpoint: Reference to the SonarQube platform
        :param str key: Project key to search
        :param dict data: Project data entry in the search results
        :return: The Project
        :rtype: Project
        """
        key = data["key"]
        o = Project.CACHE.get(key, endpoint.local_url)
        if not o:
            o = cls(endpoint, key)
        o.reload(data)
        return o

    @classmethod
    def create(cls, endpoint: pf.Platform, key: str, name: str) -> Project:
        """Creates a Project object after creating it in SonarQube

        :param Platform endpoint: Reference to the SonarQube platform
        :param str key: Project key to create
        :param str name: Project name
        :return: The Project
        :rtype: Project
        """
        try:
            endpoint.post(Project.API[c.CREATE], params={"project": key, "name": name})
        except (ConnectionError, RequestException) as e:
            util.handle_error(e, f"creating project '{key}'", catch_http_statuses=(HTTPStatus.BAD_REQUEST,))
            raise exceptions.ObjectAlreadyExists(key, e.response.text)
        o = cls(endpoint, key)
        o.name = name
        return o

    def __str__(self) -> str:
        """
        :return: String formatting of the object
        :rtype: str
        """
        return f"project '{self.key}'"

    def project(self) -> Project:
        """Returns the project"""
        return self

    def refresh(self) -> Project:
        """Refresh a project from SonarQube

        :raises ObjectNotFound: if project key not found
        :return: self
        :rtype: Project
        """
        try:
            data = json.loads(self.get(Project.API[c.GET], params={"component": self.key}).text)
        except RequestException as e:
            util.handle_error(e, f"searching project {self.key}", catch_http_statuses=(HTTPStatus.NOT_FOUND,))
            Project.CACHE.pop(self)
            raise exceptions.ObjectNotFound(self.key, f"{str(self)} not found")
        return self.reload(data["component"])

    def reload(self, data: types.ApiPayload) -> Project:
        """Reloads a project with JSON data coming from api/components/search request

        :param dict data: Data to load
        :return: self
        :rtype: Project
        """
        """Loads a project object with contents of an api/projects/search call"""
        if self.sq_json is None:
            self.sq_json = data
        else:
            self.sq_json.update(data)
        self.name = data["name"]
        self._visibility = data["visibility"]
        if "lastAnalysisDate" in data:
            self._last_analysis = util.string_to_date(data["lastAnalysisDate"])
        elif "analysisDate" in data:
            self._last_analysis = util.string_to_date(data["analysisDate"])
        else:
            self._last_analysis = None
        self._revision = data.get("revision", self._revision)
        return self

    def url(self) -> str:
        """
        :return: the SonarQube permalink to the project
        :rtype: str
        """
        return f"{self.base_url(local=False)}/dashboard?id={self.key}"

    def last_analysis(self, include_branches: bool = False) -> Optional[datetime]:
        """
        :param include_branches: Take into account branch to determine last analysis, defaults to False
        :type include_branches: bool, optional
        :returns: Project last analysis date or None if never analyzed
        """
        if not self._last_analysis:
            self.reload(self.get_navigation_data())
        if not include_branches:
            return self._last_analysis
        if self._branches_last_analysis:
            return self._branches_last_analysis

        self._branches_last_analysis = self._last_analysis
        if self.endpoint.version() >= (9, 2, 0):
            # Starting from 9.2 project last analysis date takes into account branches and PR
            return self._branches_last_analysis

        self._branches_last_analysis = max(
            b.last_analysis() for b in list(self.branches().values()) + list(self.pull_requests().values()) if b.last_analysis()
        )
        return self._branches_last_analysis

    def loc(self) -> int:
        """
        :return: Number of LoCs of the project, taking into account branches and pull requests, if any
        :rtype: int
        """
        if self._ncloc_with_branches is not None:
            return self._ncloc_with_branches
        if self.endpoint.edition() == c.CE:
            self._ncloc_with_branches = super().loc()
        else:
            self._ncloc_with_branches = max(b.loc() for b in list(self.branches().values()) + list(self.pull_requests().values()))
        return self._ncloc_with_branches

    def branches(self, use_cache: bool = True) -> dict[str, branches.Branch]:
        """
        :return: Dict of branches of the project
        :param use_cache: Whether to use local cache or query SonarQube, default True (use cache)
        :type use_cache: bool
        :rtype: dict{<branchName>: <Branch>}
        """
        if not self._branches or not use_cache:
            try:
                self._branches = branches.get_list(self)
            except exceptions.UnsupportedOperation:
                self._branches = {}
        return self._branches

    def main_branch_name(self) -> str:
        """
        :return: Project main branch name
        """
        if self.endpoint.edition() == c.CE:
            return self.sq_json.get("branch", "main")
        b = self.main_branch()
        return b.name if b else ""

    def main_branch(self) -> Optional[branches.Branch]:
        """
        :return: Main branch of the project
        """
        if self.endpoint.edition() == c.CE:
            raise exceptions.UnsupportedOperation("Main branch is not supported in Community Edition")
        try:
            return next(b for b in self.branches().values() if b.is_main())
        except StopIteration:
            log.warning("Could not find main branch for %s", str(self))
        return None

    def pull_requests(self, use_cache: bool = True) -> dict[str, pull_requests.PullRequest]:
        """
        :return: List of pull requests of the project
        :param use_cache: Whether to use local cache or query SonarQube, default True (use cache)
        :type use_cache: bool
        :rtype: dict{PR_ID: PullRequest}
        """
        if self._pull_requests is None or not use_cache:
            try:
                self._pull_requests = pull_requests.get_list(self)
            except exceptions.UnsupportedOperation:
                self._pull_requests = {}
        return self._pull_requests

    def delete(self) -> bool:
        """Deletes a project in SonarQube

        :raises ObjectNotFound: If object to delete was not found in SonarQube
        :raises request.HTTPError: In all other cases of HTTP Errors
        :return: Nothing
        """
        loc = int(self.get_measure("ncloc", fallback="0"))
        log.info("Deleting %s, name '%s' with %d LoCs", str(self), self.name, loc)
        return super().delete()

    def has_binding(self) -> bool:
        """Whether the project has a DevOps platform binding"""
        if not self._binding:
            _ = self.binding()
        return self._binding.get("has_binding", False)

    def binding(self) -> Optional[dict[str, str]]:
        """
        :return: The project DevOps platform binding
        :rtype: dict
        """
        if not self._binding:
            try:
                resp = self.get("alm_settings/get_binding", params={"project": self.key}, mute=(HTTPStatus.NOT_FOUND,))
                self._binding = {"has_binding": True, "binding": json.loads(resp.text)}
            except (ConnectionError, RequestException) as e:
                util.handle_error(e, f"getting binding of {str(self)}", catch_http_errors=True, log_level=log.DEBUG)
                # Hack: 8.9 returns 404, 9.x returns 400
                self._binding = {"has_binding": False}
        log.debug("%s binding = %s", str(self), str(self._binding.get("binding", None)))
        return self._binding.get("binding", None)

    def binding_key(self) -> Optional[str]:
        """Computes a unique project binding key"""
        if not self.has_binding():
            return None
        p_bind = self.binding()
        log.debug("%s binding_key = %s", str(self), str(p_bind))
        key = f'{p_bind["alm"]}{_BIND_SEP}{p_bind["repository"]}'
        if p_bind["alm"] in ("azure", "bitbucket"):
            key += f'{_BIND_SEP}{p_bind["slug"]}'
        return key

    def is_part_of_monorepo(self) -> bool:
        """
        :return: From the DevOps binding, Whether the project is part of a monorepo
        :rtype: bool
        """
        bind = self.binding()
        return bind is not None and bind.get("has_binding", False) and bind.get("monorepo", False)

    def __audit_last_analysis(self, audit_settings: types.ConfigSettings) -> list[Problem]:
        """Audits whether the last analysis of the project is too old or not

        :param audit_settings: Settings (thresholds) to raise problems
        :type audit_settings: dict
        :return: List of problems found, or empty list
        :rtype: list[Problem]
        """
        log.debug("Auditing %s last analysis date", str(self))
        problems = []
        age = util.age(self.last_analysis(include_branches=True), True)
        if age is None:
            if not audit_settings.get("audit.projects.neverAnalyzed", True):
                log.debug("Auditing of never analyzed projects is disabled, skipping")
            else:
                problems.append(Problem(get_rule(RuleId.PROJ_NOT_ANALYZED), self, str(self)))
            return problems

        max_age = audit_settings.get("audit.projects.maxLastAnalysisAge", 180)
        if max_age == 0:
            log.debug("Auditing of projects with old analysis date is disabled, skipping")
        elif age > max_age:
            rule = get_rule(RuleId.PROJ_LAST_ANALYSIS)
            severity = severities.Severity.HIGH if age > 365 else rule.severity
            problems.append(Problem(rule, self, str(self), self.get_measure("ncloc", fallback="0"), age, severity=severity))

        log.debug("%s last analysis is %d days old", str(self), age)
        return problems

    def __audit_branches(self, audit_settings: types.ConfigSettings) -> list[Problem]:
        """Audits project branches

        :param audit_settings: Settings (thresholds) to raise problems
        :type audit_settings: dict
        :return: List of problems found, or empty list
        :rtype: list[Problem]
        """
        if not audit_settings.get(_AUDIT_BRANCHES_PARAM, True):
            log.debug("Auditing of branchs is disabled, skipping...")
            return []
        log.debug("Auditing %s branches", str(self))
        problems = []
        main_br_count = 0
        for branch in self.branches().values():
            problems += branch.audit(audit_settings)
            if audit_settings.get(c.AUDIT_MODE_PARAM, "") != "housekeeper" and branch.name in ("main", "master"):
                main_br_count += 1
                if main_br_count > 1:
                    problems.append(Problem(get_rule(RuleId.PROJ_MAIN_AND_MASTER), self, str(self)))
        return problems

    def __audit_pull_requests(self, audit_settings: types.ConfigSettings) -> list[Problem]:
        """Audits project pul requests

        :param audit_settings: Settings (thresholds) to raise problems
        :type audit_settings: dict
        :return: List of problems found, or empty list
        :rtype: list[Problem]
        """
        if audit_settings.get(c.AUDIT_MODE_PARAM, "") == "housekeeper":
            return []
        max_age = audit_settings.get("audit.projects.pullRequests.maxLastAnalysisAge", 30)
        if max_age == 0:
            log.debug("Auditing of pull request last analysis age is disabled, skipping...")
            return []
        problems = []
        for pr in self.pull_requests().values():
            problems += pr.audit(audit_settings)
        return problems

    def audit_languages(self, audit_settings: types.ConfigSettings) -> list[Problem]:
        """Audits project utility languages and returns problems if too many LoCs of these

        :param audit_settings: Settings (thresholds) to raise problems
        :type audit_settings: dict
        :return: List of problems found, or empty list
        :rtype: list[Problem]
        """
        if audit_settings.get(c.AUDIT_MODE_PARAM, "") == "housekeeper":
            return []
        if not audit_settings.get("audit.projects.utilityLocs", False):
            log.debug("Utility LoCs audit disabled by configuration, skipping")
            return []
        log.debug("Auditing %s utility LoC count", str(self))

        total_locs = 0
        languages = {}
        resp = self.get_measure("ncloc_language_distribution")
        if resp is None:
            return []
        for lang in self.get_measure("ncloc_language_distribution").split(";"):
            (lang, ncloc) = lang.split("=")
            languages[lang] = int(ncloc)
            total_locs += int(ncloc)
        utility_locs = sum(lcount for lang, lcount in languages.items() if lang in ("xml", "json"))
        if total_locs > 100000 and (utility_locs / total_locs) > 0.5:
            return [Problem(get_rule(RuleId.PROJ_UTILITY_LOCS), self, str(self), utility_locs)]
        log.debug("%s utility LoCs count (%d) seems reasonable", str(self), utility_locs)
        return []

    def __audit_binding_valid(self, audit_settings: types.ConfigSettings) -> list[Problem]:
        if audit_settings.get(c.AUDIT_MODE_PARAM, "") == "housekeeper":
            return []
        if self.endpoint.edition() == c.CE:
            log.info("Community edition, skipping binding validation...")
            return []
        elif not audit_settings.get("audit.projects.bindings", True):
            log.info("%s binding validation disabled, skipped", str(self))
            return []
        elif not self.has_binding():
            log.info("%s has no binding, skipping binding validation...", str(self))
            return []
        try:
            _ = self.get("alm_settings/validate_binding", params={"project": self.key})
            log.debug("%s binding is valid", str(self))
        except (ConnectionError, RequestException) as e:
            util.handle_error(e, f"auditing binding of {str(self)}", catch_all=True)
            # Hack: 8.9 returns 404, 9.x returns 400
            if isinstance(e, HTTPError) and e.response.status_code in (HTTPStatus.BAD_REQUEST, HTTPStatus.NOT_FOUND):
                return [Problem(get_rule(RuleId.PROJ_INVALID_BINDING), self, str(self))]
        return []

    def get_type(self) -> str:
        """Returns the project type (MAVEN, GRADLE, DOTNET, OTHER, UNKNOWN)"""
        data = json.loads(self.get(api=_TREE_API, params={"component": self.key, "ps": 500, "q": "pom.xml"}).text)
        for comp in data["components"]:
            if comp["name"] == "pom.xml":
                log.info("%s is a MAVEN project", str(self))
                return "MAVEN"
        data = json.loads(self.get(api=_TREE_API, params={"component": self.key, "ps": 500, "q": "gradle"}).text)
        for comp in data["components"]:
            if "gradle" in comp["name"]:
                return "GRADLE"
        data = json.loads(self.get(api=_TREE_API, params={"component": self.key, "ps": 500}).text)
        projtype = "UNKNOWN"
        for comp in data["components"]:
            if re.match(r".*\.(cs|csx|vb)$", comp["name"]):
                projtype = "DOTNET"
                break
            if re.match(r".*\.(java)$", comp["name"]):
                projtype = "JAVA"
                break
            if re.match(r".*\.(py|rb|cbl|vbs|go|js|ts)$", comp["name"]):
                projtype = "CLI"
                break
        log.info("%s is a %s project", str(self), projtype)
        return projtype

    def last_task(self) -> Optional[tasks.Task]:
        """Returns the last analysis background task of a problem, or none if not found"""
        if task := tasks.search_last(component_key=self.key, endpoint=self.endpoint, type="REPORT"):
            task.concerned_object = self
        return task

    def task_history(self) -> Optional[tasks.Task]:
        """Returns the last analysis background task of a problem, or none if not found"""
        return tasks.search_all(component_key=self.key, endpoint=self.endpoint, type="REPORT")

    def scanner(self) -> str:
        """Returns the project type (MAVEN, GRADLE, DOTNET, OTHER, UNKNOWN)"""
        last_task = self.last_task()
        if not last_task:
            return "UNKNOWN"
        last_task.concerned_object = self
        return last_task.scanner()

    def ci(self) -> str:
        """Returns the detected CI tool used, or undetected, or unknown if HTTP request fails"""
        log.debug("Collecting detected CI")
        if not self._ci or not self._revision:
            self._ci, self._revision = "unknown", "unknown"
            try:
                data = json.loads(self.get("project_analyses/search", params={"project": self.key, "ps": 1}).text)["analyses"]
                if len(data) > 0:
                    self._ci, self._revision = data[0].get("detectedCI", "unknown"), data[0].get("revision", "unknown")
            except (ConnectionError, RequestException) as e:
                util.handle_error(e, f"getting CI tool of {str(self)}", catch_all=True)
            except KeyError:
                log.warning("KeyError, can't retrieve CI tool and revision")
        return self._ci

    def revision(self) -> str:
        """Returns the last analysis commit, or unknown if HTTP request fails or no revision"""
        log.debug("Collecting revision")
        if not self._revision:
            self.ci()
        return self._revision

    def ai_code_fix(self) -> Optional[str]:
        """Returns whether this project is enabled for AI Code Fix (if only enabled per project)"""
        log.debug("Getting project AI Code Fix suggestion flag for %s", str(self))
        global_setting = settings.Setting.read(key=settings.AI_CODE_FIX, endpoint=self.endpoint)
        if not global_setting or global_setting.value != "ENABLED_FOR_SOME_PROJECTS":
            return None
        if "isAiCodeFixEnabled" not in self.sq_json:
            data = self.endpoint.get_paginated(api=Project.API[c.SEARCH], params={"filter": _PROJECT_QUALIFIER}, return_field="components")
            p_data = next((p for p in data["components"] if p["key"] == self.key), None)
            if p_data:
                self.sq_json.update(p_data)
        return self.sq_json.get("isAiCodeFixEnabled", None)

    def __audit_scanner(self, audit_settings: types.ConfigSettings) -> list[Problem]:
        if audit_settings.get(c.AUDIT_MODE_PARAM, "") == "housekeeper":
            return []
        if not audit_settings.get("audit.projects.scanner", True):
            log.debug("%s: Background task audit disabled, audit skipped", str(self))
            return []
        proj_type, scanner = self.get_type(), self.scanner()
        log.debug("%s is of type %s and uses scanner %s", str(self), proj_type, scanner)
        if proj_type == "UNKNOWN":
            log.info("%s project type can't be identified, skipping check", str(self))
            return []
        if scanner == "UNKNOWN":
            log.info("%s project type or scanner used can't be identified, skipping check", str(self))
            return []
        if proj_type == scanner:
            return []
        return [Problem(get_rule(RuleId.PROJ_WRONG_SCANNER), self, str(self), proj_type, scanner)]

    def audit(self, audit_settings: types.ConfigSettings) -> list[Problem]:
        """Audits a project and returns the list of problems found

        :param dict audit_settings: Options of what to audit and thresholds to raise problems
        :return: List of problems found, or empty list
        """
        log.debug("Auditing %s with settings %s", str(self), util.json_dump(audit_settings))
        problems = []
        try:
            problems = self.__audit_last_analysis(audit_settings)
            problems += self.audit_visibility(audit_settings)
            problems += self.__audit_binding_valid(audit_settings)
            # Skip language audit, as this can be problematic
            # problems += self.__audit_languages(audit_settings)
            if audit_settings.get(c.AUDIT_MODE_PARAM, "") != "housekeeper":
                problems += self.permissions().audit(audit_settings)

            problems += self.__audit_scanner(audit_settings)
            problems += self._audit_component(audit_settings)
            if self.endpoint.edition() != c.CE and audit_settings.get("audit.project.branches", True):
                problems += self.__audit_branches(audit_settings)
                problems += self.__audit_pull_requests(audit_settings)

        except (ConnectionError, RequestException) as e:
            util.handle_error(e, f"auditing {str(self)}", catch_all=True)

        return problems

    def export_zip(self, asynchronous: bool = False, timeout: int = 180) -> tuple[str, Optional[str]]:
        """Exports project as zip file, synchronously

        :param bool asynchronous: Whether to export the project asynchronously or not (if async, export_zip returns immediately)
        :param int timeout: timeout in seconds to complete the export operation
        :returns: export status (success/failure/timeout), and zip file path
        """
        log.info("Exporting %s (%s)", str(self), "asynchronously" if asynchronous else "synchronously")
        if self.endpoint.version() < (9, 2, 0) and self.endpoint.edition() not in (c.EE, c.DCE):
            raise exceptions.UnsupportedOperation(
                "Project export is only available with Enterprise and Datacenter Edition, or with SonarQube 9.2 or higher for any Edition"
            )
        try:
            resp = self.post("project_dump/export", params={"key": self.key})
        except RequestException as e:
            util.handle_error(e, f"exporting zip of {str(self)}", catch_all=True)
            if isinstance(e, HTTPError) and e.response.status_code == HTTPStatus.NOT_FOUND:
                raise exceptions.ObjectNotFound(self.key, f"Project key '{self.key}' not found")
            return f"FAILED/{util.http_error_string(e.response.status_code)}", None
        except ConnectionError as e:
            return str(e), None
        if asynchronous:
            return ZIP_ASYNC_SUCCESS, None
        data = json.loads(resp.text)
        status = tasks.Task(endpoint=self.endpoint, task_id=data["taskId"], concerned_object=self, data=data).wait_for_completion(timeout=timeout)
        if status != tasks.SUCCESS:
            log.error("%s export %s", str(self), status)
            return status, None
        dump_file = json.loads(self.get("project_dump/status", params={"key": self.key}).text)["exportedDump"]
        log.debug("%s export %s, dump file %s", str(self), status, dump_file)
        if self.loc() == 0:
            return f"{tasks.SUCCESS}/{ZIP_ZERO_LOC}", dump_file
        return tasks.SUCCESS, dump_file

    def import_zip(self, asynchronous: bool = False, timeout: int = 180) -> str:
        """Imports a project zip file in SonarQube
        :param bool asynchronous: Whether to export the project asynchronously or not (if async, import_zip returns immediately)
        :param int timeout: timeout in seconds to complete the export operation
        :return: Whether the operation succeeded
        :rtype: bool
        """
        mode = "asynchronously" if asynchronous else "synchronously"
        log.info("Importing %s (%s)", str(self), mode)
        if self.endpoint.edition() not in (c.EE, c.DCE):
            raise exceptions.UnsupportedOperation("Project import is only available with Enterprise and Datacenter Edition")
        try:
            resp = self.post("project_dump/import", params={"key": self.key})
        except RequestException as e:
            if "Dump file does not exist" in util.sonar_error(e.response):
                return f"FAILED/{tasks.ZIP_MISSING}"
            util.handle_error(e, f"importing zip of {str(self)} {mode}", catch_all=True)
            if isinstance(e, HTTPError) and e.response.status_code == HTTPStatus.NOT_FOUND:
                raise exceptions.ObjectNotFound(self.key, f"Project key '{self.key}' not found")
            return f"FAILED/{util.http_error_string(e.response.status_code)}"
        except ConnectionError as e:
            return f"FAILED/{str(e)}"

        if asynchronous:
            return ZIP_ASYNC_SUCCESS

        data = json.loads(resp.text)
        import_task = tasks.Task(endpoint=self.endpoint, task_id=data["taskId"], concerned_object=self, data=data)
        status = import_task.wait_for_completion(timeout=timeout)
        log.log(log.INFO if status == tasks.SUCCESS else log.ERROR, "%s import background task %s", str(self), status)
        return status if status == tasks.SUCCESS else f"FAILED/BACKGROUND_TASK_{status}/{import_task.short_error()}"

    def get_branches_and_prs(self, filters: dict[str, str]) -> Optional[dict[str, object]]:
        """Get lists of branches and PR objects"""
        if not filters:
            return None
        f = filters.copy()
        br = f.pop("branch", None)
        pr = f.pop("pullRequest", None)
        if not br and not pr:
            return None
        objects = {}
        if br:
            if "*" in br:
                objects = self.branches()
            else:
                try:
                    objects = {b: branches.Branch.get_object(concerned_object=self, branch_name=b) for b in br}
                except (exceptions.ObjectNotFound, exceptions.UnsupportedOperation) as e:
                    log.error(e.message)
        if pr:
            if "*" in pr:
                objects.update(self.pull_requests())
            else:
                try:
                    objects.update({p: pull_requests.get_object(project=self, pull_request_key=p) for p in pr})
                except exceptions.ObjectNotFound as e:
                    log.error(e.message)
        return objects

    def get_findings(self, branch: Optional[str] = None, pr: Optional[str] = None) -> dict[str, object]:
        """Returns a project list of findings (issues and hotspots)

        :param branch: branch name to consider, if any
        :type branch: str, optional
        :param pr: PR key to consider, if any
        :type pr: str, optional
        :return: JSON of all findings, with finding key as key
        :rtype: dict{key: Finding}
        """
        from sonar import issues, hotspots

        if self.endpoint.version() < (9, 1, 0) or self.endpoint.edition() not in (c.EE, c.DCE):
            log.warning("export_findings only available in EE and DCE starting from SonarQube 9.1, returning no issues")
            return {}
        log.info("Exporting findings for %s", str(self))
        findings_list = {}
        params = {"project": self.key}
        if branch is not None:
            params["branch"] = branch
        elif pr is not None:
            params["pullRequest"] = pr

        try:
            data = json.loads(self.get("projects/export_findings", params=params).text)["export_findings"]
        except (ConnectionError, RequestException) as e:
            util.handle_error(e, "getting project findings", catch_http_statuses=(HTTPStatus.BAD_REQUEST,))
            return {}
        findings_conflicts = {"SECURITY_HOTSPOT": 0, "BUG": 0, "CODE_SMELL": 0, "VULNERABILITY": 0}
        nbr_findings = {"SECURITY_HOTSPOT": 0, "BUG": 0, "CODE_SMELL": 0, "VULNERABILITY": 0}
        for i in data:
            key = i["key"]
            if key in findings_list:
                log.warning("Finding %s (%s) already in past findings", i["key"], i["type"])
                findings_conflicts[i["type"]] += 1
            # FIXME(okorach) - Hack for wrong projectKey returned in PR
            # m = re.search(r"(\w+):PULL_REQUEST:(\w+)", i['projectKey'])
            i["projectKey"] = self.key
            i["branch"] = branch
            i["pullRequest"] = pr
            nbr_findings[i["type"]] += 1
            if i["type"] == "SECURITY_HOTSPOT":
                findings_list[key] = hotspots.get_object(endpoint=self.endpoint, key=key, data=i, from_export=True)
            else:
                findings_list[key] = issues.get_object(endpoint=self.endpoint, key=key, data=i, from_export=True)
        for t in ("SECURITY_HOTSPOT", "BUG", "CODE_SMELL", "VULNERABILITY"):
            if findings_conflicts[t] > 0:
                log.warning("%d %s findings missed because of JSON conflict", findings_conflicts[t], t)
        log.info("%d findings exported for %s branch %s PR %s", len(findings_list), str(self), branch, pr)
        for t in ("SECURITY_HOTSPOT", "BUG", "CODE_SMELL", "VULNERABILITY"):
            log.info("%d %s exported", nbr_findings[t], t)

        return findings_list

    def get_hotspots(self, filters: Optional[dict[str, str]] = None) -> dict[str, object]:
        branches_or_prs = self.get_branches_and_prs(filters)
        if branches_or_prs is None:
            return super().get_hotspots(filters)
        findings_list = {}
        for comp in branches_or_prs.values():
            if comp:
                findings_list = {**findings_list, **comp.get_hotspots()}
        return findings_list

    def get_issues(self, filters: Optional[dict[str, str]] = None) -> dict[str, object]:
        branches_or_prs = self.get_branches_and_prs(filters)
        if branches_or_prs is None:
            return super().get_issues(filters)
        findings_list = {}
        for comp in branches_or_prs.values():
            if comp:
                findings_list = {**findings_list, **comp.get_issues()}
        return findings_list

    def count_third_party_issues(self, filters: Optional[dict[str, str]] = None) -> dict[str, int]:
        if filters:
            filters = {k: [v] for k, v in filters.items() if k in ("branch", "pullRequest")}
        branches_or_prs = self.get_branches_and_prs(filters)
        if branches_or_prs is None:
            return super().count_third_party_issues(filters)
        log.debug("Getting 3rd party issues on branches/PR")
        issue_counts = {}
        for comp in branches_or_prs.values():
            if not comp:
                continue
            log.debug("Getting 3rd party issues for %s", str(comp))
            for k, total in comp.count_third_party_issues(filters).items():
                if k not in issue_counts:
                    issue_counts[k] = 0
                issue_counts[k] += total
        log.debug("Issues count = %s", str(issue_counts))
        return issue_counts

    def __sync_community(self, another_project: object, sync_settings: types.ConfigSettings) -> tuple[list[dict[str, str]], dict[str, int]]:
        """Syncs 2 projects findings on a community edition"""
        from sonar import syncer

        report, counters = [], {}
        log.info("Syncing %s and %s issues", str(self), str(another_project))
        (report, counters) = syncer.sync_lists(
            list(self.get_issues().values()),
            list(another_project.get_issues().values()),
            self,
            another_project,
            sync_settings=sync_settings,
        )
        log.info("Syncing %s and %s hotspots", str(self), str(another_project))
        (tmp_report, tmp_counts) = syncer.sync_lists(
            list(self.get_hotspots().values()),
            list(another_project.get_hotspots().values()),
            self,
            another_project,
            sync_settings=sync_settings,
        )
        report += tmp_report
        counters = util.dict_add(counters, tmp_counts)
        return report, counters

    def sync(self, another_project: Project, sync_settings: types.ConfigSettings) -> tuple[list[dict[str, str]], dict[str, int]]:
        """Syncs project findings with another project

        :param Project another_project: other project to sync findings into
        :param dict sync_settings: Parameters to configure the sync
        :return: sync report as tuple, with counts of successful and unsuccessful issue syncs
        :rtype: tuple(report, counters)
        """
        if self.endpoint.edition() == c.CE:
            return self.__sync_community(another_project, sync_settings)

        src_branches = self.branches()
        tgt_branches = another_project.branches()
        src_branches_list = list(src_branches.keys())
        tgt_branches_list = list(tgt_branches.keys())
        diff = list(set(src_branches_list) - set(tgt_branches_list))
        if len(diff) > 0:
            log.warning(
                "Source %s has branches that do not exist for target %s, these branches will be ignored: %s",
                str(self),
                str(another_project),
                ", ".join(diff),
            )
        diff = list(set(tgt_branches_list) - set(src_branches_list))
        if len(diff) > 0:
            log.warning(
                "Target %s has branches that do not exist for source %s, these branches will be ignored: %s",
                str(another_project),
                str(self),
                ", ".join(diff),
            )
        report = []
        counters = {}
        intersect = list(set(src_branches_list) & set(tgt_branches_list))
        for branch_name in intersect:
            (tmp_report, tmp_counts) = src_branches[branch_name].sync(tgt_branches[branch_name], sync_settings=sync_settings)
            report += tmp_report
            counters = util.dict_add(counters, tmp_counts)
        return (report, counters)

    def sync_branches(self, sync_settings: types.ConfigSettings) -> tuple[list[str], dict[str, int]]:
        """Syncs project issues across all its branches

        :param dict sync_settings: Parameters to configure the sync
        :return: sync report as tuple, with counts of successful and unsuccessful issue syncs
        :rtype: tuple(report, counters)
        """
        my_branches = self.branches()
        report = []
        counters = {}
        for b_src in my_branches.values():
            for b_tgt in my_branches.values():
                if b_src.name == b_tgt.name:
                    continue
                (tmp_report, tmp_counts) = b_src.sync(b_tgt, sync_settings=sync_settings)
                report += tmp_report
                counters = util.dict_add(counters, tmp_counts)
        return (report, counters)

    def quality_profiles(self) -> dict[str, qualityprofiles.QualityProfile]:
        """Returns the project quality profiles

        :return: dict of quality profiles indexed by language
        :rtype: dict{language: QualityProfile}
        """
        log.debug("Getting %s quality profiles", str(self))
        qp_list = qualityprofiles.get_list(self.endpoint)
        return {qp.language: qp for qp in qp_list.values() if qp.used_by_project(self)}

    def quality_gate(self) -> Optional[tuple[str, bool]]:
        """Returns the project quality gate

        :return: name of quality gate and whether it's the default
        :rtype: tuple(name, is_default)
        """
        try:
            data = json.loads(self.get(api="qualitygates/get_by_project", params={"project": self.key}).text)
            return data["qualityGate"]["name"], data["qualityGate"]["default"]
        except (ConnectionError, RequestException) as e:
            util.handle_error(e, f"getting quality gate of {str(self)}", catch_http_statuses=(HTTPStatus.FORBIDDEN,))
            return "Error - Insufficient Permissions", False

    def webhooks(self) -> dict[str, webhooks.WebHook]:
        """
        :return: Project webhooks indexed by their key
        :rtype: dict{key: WebHook}
        """
        log.debug("Getting %s webhooks", str(self))
        try:
            return webhooks.get_list(endpoint=self.endpoint, project_key=self.key)
        except (ConnectionError, RequestException) as e:
            util.handle_error(e, f"getting webhooks of {str(self)}", catch_http_statuses=(HTTPStatus.FORBIDDEN, HTTPStatus.NOT_FOUND))
            return None

    def links(self) -> Optional[list[dict[str, str]]]:
        """
        :return: list of project links
        :rtype: list[{type, name, url}]
        """
        try:
            data = json.loads(self.get(api="project_links/search", params={"projectKey": self.key}).text)
        except (ConnectionError, RequestException) as e:
            util.handle_error(e, f"getting links of {str(self)}", catch_http_statuses=(HTTPStatus.FORBIDDEN, HTTPStatus.NOT_FOUND))
            return None
        link_list = None
        for link in data["links"]:
            if link_list is None:
                link_list = []
            link_list.append({"type": link["type"], "name": link.get("name", link["type"]), "url": link["url"]})
        return link_list

    def __export_get_binding(self) -> Optional[types.ObjectJsonRepr]:
        """Exports a binding as JSON"""
        binding = self.binding()
        if binding:
            binding = binding.copy()
            # Remove redundant fields
            binding.pop("alm", None)
            binding.pop("url", None)
            if not binding.get("monorepo", False):
                binding.pop("monorepo", None)
        return binding

    def __export_get_qp(self) -> Optional[types.ObjectJsonRepr]:
        """Exports a QP as JSON"""
        qp_json = {qp.language: f"{qp.name}" for qp in self.quality_profiles().values()}
        if len(qp_json) == 0:
            return None
        return qp_json

    def __get_branch_export(self, export_settings: types.ConfigSettings) -> Optional[types.ObjectJsonRepr]:
        """Export project branches as JSON"""
        branch_data = {name: branch.export(export_settings=export_settings) for name, branch in self.branches().items()}
        # If there is only 1 branch with no specific config except being main, don't return anything
        if len(branch_data) == 0 or (len(branch_data) == 1 and "main" in branch_data and len(branch_data["main"]) <= 1):
            return None
        return branch_data

    def migration_export(self, export_settings: types.ConfigSettings) -> types.ObjectJsonRepr:
        """Produces the data that is exported for SQ to SC migration"""
        json_data = super().migration_export(export_settings)
        json_data["detectedCi"] = self.ci()
        json_data["revision"] = self.revision()
        last_task = self.last_task()
        json_data["backgroundTasks"] = {}
        if last_task:
            ctxt = last_task.scanner_context()
            if ctxt:
                ctxt = {k: v for k, v in ctxt.items() if k not in _UNNEEDED_CONTEXT_DATA}
            t_hist = []
            for t in self.task_history():
                t_hist.append({k: v for k, v in t.sq_json.items() if k not in _UNNEEDED_TASK_DATA})
            json_data["backgroundTasks"] = {
                "lastTaskScannerContext": ctxt,
                # "lastTaskWarnings": last_task.warnings(),
                "taskHistory": t_hist,
            }
        log.debug("Returning %s migration data %s", str(self), util.json_dump(json_data))
        return json_data

    def export(self, export_settings: types.ConfigSettings, settings_list: dict[str, str] = None) -> types.ObjectJsonRepr:
        """Exports the entire project configuration as JSON

        :return: All project configuration settings
        :rtype: dict
        """
        log.info("Exporting %s", str(self))
        json_data = self.sq_json.copy()
        json_data.update({"key": self.key, "name": self.name})
        try:
            json_data["binding"] = self.__export_get_binding()
            nc = self.new_code()
            if nc != "":
                json_data[settings.NEW_CODE_PERIOD] = nc
            json_data["qualityProfiles"] = self.__export_get_qp()
            json_data["links"] = self.links()
            json_data["permissions"] = self.permissions().to_json(csv=export_settings.get("INLINE_LISTS", True))
            if self.endpoint.version() >= (10, 7, 0):
                json_data["aiCodeFix"] = self.ai_code_fix()
            json_data["branches"] = self.__get_branch_export(export_settings)
            json_data["tags"] = self.get_tags()
            json_data["visibility"] = self.visibility()
            (json_data["qualityGate"], qg_is_default) = self.quality_gate()
            if qg_is_default:
                json_data.pop("qualityGate")

            try:
                hooks = webhooks.export(self.endpoint, self.key)
            except (ConnectionError, RequestException) as e:
                util.handle_error(e, f"getting webhooks of {str(self)}", catch_http_statuses=(HTTPStatus.FORBIDDEN,))
                hooks = None
            if hooks is not None:
                json_data["webhooks"] = hooks
            json_data = util.filter_export(json_data, _IMPORTABLE_PROPERTIES, export_settings.get("FULL_EXPORT", False))

            if export_settings.get("MODE", "") == "MIGRATION":
                json_data.update(self.migration_export(export_settings))

            settings_dict = settings.get_bulk(endpoint=self.endpoint, component=self, settings_list=settings_list, include_not_set=False)
            # json_data.update({s.to_json() for s in settings_dict.values() if include_inherited or not s.inherited})
            contains_ai = False
            try:
                ai = self.get_ai_code_assurance()
                contains_ai = ai is not None and ai != "NONE"
            except exceptions.UnsupportedOperation:
                pass
            if contains_ai:
                json_data[_CONTAINS_AI_CODE] = contains_ai
            for s in settings_dict.values():
                if not export_settings.get("INCLUDE_INHERITED", False) and s.inherited:
                    continue
                json_data.update(s.to_json())

        except Exception as e:
            util.handle_error(e, f"exporting {str(self)}, export of this project interrupted", catch_all=True)
            json_data["error"] = f"{util.error_msg(e)} while exporting project"
        log.debug("Exporting %s done, returning %s", str(self), util.json_dump(json_data))
        return json_data

    def new_code(self) -> str:
        """
        :return: The project new code definition
        :rtype: str
        """
        if self._new_code is None:
            new_code = settings.Setting.read(settings.NEW_CODE_PERIOD, self.endpoint, component=self)
            self._new_code = new_code.value if new_code else ""
        return self._new_code

    def permissions(self) -> pperms.ProjectPermissions:
        """
        :return: The project permissions
        :rtype: ProjectPermissions
        """
        if self._permissions is None:
            self._permissions = pperms.ProjectPermissions(self)
        return self._permissions

    def set_permissions(self, desired_permissions: types.ObjectJsonRepr) -> bool:
        """Sets project permissions

        :param desired_permissions: dict describing permissions
        :type desired_permissions: dict
        :return: Nothing
        """
        try:
            self.permissions().set(desired_permissions)
            return True
        except (ConnectionError, RequestException) as e:
            util.handle_error(e, f"setting permissions of {str(self)}", catch_http_statuses=(HTTPStatus.BAD_REQUEST,))
            return False

    def set_links(self, desired_links: types.ObjectJsonRepr) -> bool:
        """Sets project links

        :param desired_links: dict describing links
        :type desired_links: dict
        :return: Whether the operation was successful
        """
        params = {"projectKey": self.key}
        ok = True
        try:
            for link in desired_links.get("links", {}):
                if link.get("type", "") != "custom":
                    continue
                params.update(link)
                ok = ok and self.post("project_links/create", params=params).ok
        except (ConnectionError, RequestException) as e:
            util.handle_error(e, f"setting links of {str(self)}", catch_http_statuses=(HTTPStatus.BAD_REQUEST, HTTPStatus.NOT_FOUND))
            return False
        return ok

    def set_quality_gate(self, quality_gate: str) -> bool:
        """Sets project quality gate

        :param quality_gate: quality gate name
        :return: Whether the operation was successful
        """
        if quality_gate is None:
            return False
        try:
            _ = qualitygates.QualityGate.get_object(self.endpoint, quality_gate)
        except exceptions.ObjectNotFound:
            log.warning("Quality gate '%s' not found, can't set it for %s", quality_gate, str(self))
            return False
        log.debug("Setting quality gate '%s' for %s", quality_gate, str(self))
        try:
            return self.post("qualitygates/select", params={"projectKey": self.key, "gateName": quality_gate}).ok
        except (ConnectionError, RequestException) as e:
            util.handle_error(e, f"setting permissions of {str(self)}", catch_all=True)
        return False

    def set_contains_ai_code(self, contains_ai_code: bool) -> bool:
        """Sets whether a project contains AI code

        :param contains_ai_code: Whether the project contains AI code
        :return: Whether the operation succeeded
        """
        if self.endpoint.version() < (10, 7, 0) or self.endpoint.edition() == c.CE:
            return False
        try:
            api = "projects/set_contains_ai_code"
            if self.endpoint.version() == (10, 7, 0):
                api = "projects/set_ai_code_assurance"
            return self.post(api, params={"project": self.key, "contains_ai_code": str(contains_ai_code).lower()}).ok
        except (ConnectionError, RequestException) as e:
            util.handle_error(e, f"setting contains AI code of {str(self)}", catch_all=True)
            return False

    def set_quality_profile(self, language: str, quality_profile: str) -> bool:
        """Sets project quality profile for a given language

        :param language: Language key, following SonarQube convention
        :param quality_profile: Name of the quality profile in the language
        :return: Whether the operation was successful
        """
        if not qualityprofiles.exists(endpoint=self.endpoint, language=language, name=quality_profile):
            log.warning("Quality profile '%s' in language '%s' does not exist, can't set it for %s", quality_profile, language, str(self))
            return False
        log.debug("Setting quality profile '%s' of language '%s' for %s", quality_profile, language, str(self))
        try:
            return self.post("qualityprofiles/add_project", params={"project": self.key, "qualityProfile": quality_profile, "language": language}).ok
        except (ConnectionError, RequestException) as e:
            util.handle_error(e, f"setting quality profile of {str(self)}", catch_all=True)
            errcode, msg = util.http_error_and_code(e)
            if errcode == errcodes.OBJECT_NOT_FOUND:
                raise exceptions.ObjectNotFound(self.key, msg)
        return False

    def rename_main_branch(self, main_branch_name: str) -> bool:
        """Renames the project main branch

        :param str main_branch_name: New main branch name
        :return: Whether the operation was successful
        """
        br = self.main_branch()
        if br:
            return br.rename(main_branch_name)
        log.warning("No main branch to rename found for %s", str(self))
        return False

    def set_webhooks(self, webhook_data: types.ObjectJsonRepr) -> None:
        """Sets project webhooks

        :param dict webhook_data: JSON describing the webhooks
        :return: Nothing
        """
        current_wh = self.webhooks()
        current_wh_names = [wh.name for wh in current_wh.values()]
        wh_map = {wh.name: k for k, wh in current_wh.items()}
        # FIXME: Handle several webhooks with same name
        for wh_name, wh in webhook_data.items():
            if wh_name in current_wh_names:
                current_wh[wh_map[wh_name]].update(name=wh_name, **wh)
            else:
                webhooks.update(name=wh_name, endpoint=self.endpoint, project=self.key, **wh)

    def set_settings(self, data: types.ObjectJsonRepr) -> None:
        """Sets project settings (webhooks, settings, new code period)

        :param dict data: JSON describing the settings
        :return: Nothing
        """
        log.debug("Setting %s settings with %s", str(self), util.json_dump(data))
        for key, value in data.items():
            if key in ("branches", settings.NEW_CODE_PERIOD):
                continue
            if key == "webhooks":
                self.set_webhooks(value)
            else:
                settings.set_setting(endpoint=self.endpoint, key=key, value=value, component=self)

        nc = data.get(settings.NEW_CODE_PERIOD, None)
        if nc is not None:
            (nc_type, nc_val) = settings.decode(settings.NEW_CODE_PERIOD, nc)
            settings.set_new_code_period(self.endpoint, nc_type, nc_val, project_key=self.key)
        # TODO: Update branches (main, new code definition, keepWhenInactive)
        # log.debug("Checking main branch")
        # for branch, branch_data in data.get("branches", {}).items():
        #    if branches.exists(branch_name=branch, project_key=self.key, endpoint=self.endpoint):
        #        branches.get_object(branch, self, endpoint=self.endpoint).update(branch_data)()

    def set_devops_binding(self, data: types.ObjectJsonRepr) -> bool:
        """Sets project devops binding settings

        :param dict data: JSON describing the devops binding
        :return: Nothing
        """
        log.debug("Setting devops binding of %s to %s", str(self), util.json_dump(data))
        if self.endpoint.edition() == c.CE:
            raise exceptions.UnsupportedOperation(f"{str(self)}: Can't set project binding on Community Edition")
        alm_key = data["key"]
        if not devops.exists(endpoint=self.endpoint, key=alm_key):
            log.warning("DevOps platform '%s' does not exists, can't set it for %s", alm_key, str(self))
            return False
        alm_type = devops.devops_type(endpoint=self.endpoint, key=alm_key)
        mono = data.get("monorepo", False)
        repo = data["repository"]
        try:
            if alm_type == "github":
                self.set_binding_github(alm_key, repository=repo, monorepo=mono, summary_comment=data.get("summaryComment", True))
            elif alm_type == "gitlab":
                self.set_binding_gitlab(alm_key, repository=repo, monorepo=mono)
            elif alm_type == "azure":
                self.set_binding_azure_devops(alm_key, repository=repo, monorepo=mono, slug=data["slug"])
            elif alm_type == "bitbucket":
                self.set_binding_bitbucket_server(alm_key, repository=repo, monorepo=mono, slug=data["slug"])
            elif alm_type == "bitbucketcloud":
                self.set_binding_bitbucket_cloud(alm_key, repository=repo, monorepo=mono)
            else:
                log.error("Invalid devops platform type '%s' for %s, setting skipped", alm_key, str(self))
                return False
        except exceptions.UnsupportedOperation as e:
            log.warning(e.message)
        return True

    def __std_binding_params(self, alm_key: str, repo: str, monorepo: bool) -> types.ApiParams:
        return {"almSetting": alm_key, "project": self.key, "repository": repo, "monorepo": str(monorepo).lower()}

    def _check_binding_supported(self) -> bool:
        if self.endpoint.edition() == c.CE:
            raise exceptions.UnsupportedOperation(f"{str(self)}: Can't set project binding on Community Edition")
        return True

    def set_binding_github(self, devops_platform_key: str, repository: str, monorepo: bool = False, summary_comment: bool = True) -> bool:
        """Sets project devops binding for github

        :param str devops_platform_key: key of the platform in the global admin devops configuration
        :param str repository: project repository name in github
        :param monorepo: Whether the project is part of a monorepo, defaults to False
        :type monorepo: bool, optional
        :param summary_comment: Whether summary comments should be posted, defaults to True
        :type summary_comment: bool, optional
        :return: Nothing
        """
        params = self.__std_binding_params(devops_platform_key, repository, monorepo)
        params["summaryCommentEnabled"] = str(summary_comment).lower()
        return self.post("alm_settings/set_github_binding", params=params).ok

    def set_binding_gitlab(self, devops_platform_key: str, repository: str, monorepo: bool = False) -> bool:
        """Sets project devops binding for gitlab

        :param str devops_platform_key: key of the platform in the global admin devops configuration
        :param str repository: project repository name in gitlab
        :param monorepo: Whether the project is part of a monorepo, defaults to False
        :type monorepo: bool, optional
        :return: Nothing
        """
        self._check_binding_supported()
        params = self.__std_binding_params(devops_platform_key, repository, monorepo)
        return self.post("alm_settings/set_gitlab_binding", params=params).ok

    def set_binding_bitbucket_server(self, devops_platform_key: str, repository: str, slug: str, monorepo: bool = False) -> bool:
        """Sets project devops binding for bitbucket server

        :param str devops_platform_key: key of the platform in the global admin devops configuration
        :param str repository: project repository name in bitbucket server
        :param str slug: project repository SLUG
        :param monorepo: Whether the project is part of a monorepo, defaults to False
        :type monorepo: bool, optional
        :return: Nothing
        """
        self._check_binding_supported()
        params = self.__std_binding_params(devops_platform_key, repository, monorepo)
        params["slug"] = slug
        return self.post("alm_settings/set_bitbucket_binding", params=params).ok

    def set_binding_bitbucket_cloud(self, devops_platform_key: str, repository: str, monorepo: bool = False) -> bool:
        """Sets project devops binding for bitbucket cloud

        :param str devops_platform_key: key of the platform in the global admin devops configuration
        :param str repository: project repository name in bitbucket cloud
        :param str slug: project repository SLUG
        :param monorepo: Whether the project is part of a monorepo, defaults to False
        :type monorepo: bool, optional
        :return: Nothing
        """
        self._check_binding_supported()
        params = self.__std_binding_params(devops_platform_key, repository, monorepo)
        return self.post("alm_settings/set_bitbucketcloud_binding", params=params).ok

    def set_binding_azure_devops(self, devops_platform_key: str, slug: str, repository: str, monorepo: bool = False) -> bool:
        """Sets project devops binding for azure devops

        :param str devops_platform_key: key of the platform in the global admin devops configuration
        :param str slug: project SLUG in Azure DevOps
        :param str repository: project repository name in azure devops
        :param Optional[bool] monorepo: Whether the project is part of a monorepo, defaults to False
        :return: Whether the operation succeeded
        """
        self._check_binding_supported()
        params = self.__std_binding_params(devops_platform_key, repository, monorepo)
        params["projectName"] = slug
        params["repositoryName"] = params.pop("repository")
        return self.post("alm_settings/set_azure_binding", params=params).ok

    def update(self, config: types.ObjectJsonRepr) -> None:
        """Updates a project with a whole configuration set

        :param config: JSON of configuration settings
        """
        if "permissions" in config:
            decoded_perms = {
                p: {u: perms.decode(v) for u, v in config["permissions"][p].items()} for p in perms.PERMISSION_TYPES if p in config["permissions"]
            }
            self.set_permissions(decoded_perms)
        self.set_links(config)
        self.set_tags(util.csv_to_list(config.get("tags", None)))
        self.set_quality_gate(config.get("qualityGate", None))

        _ = [self.set_quality_profile(language=lang, quality_profile=qp_name) for lang, qp_name in config.get("qualityProfiles", {}).items()]
        if branch_config := config.get("branches", None):
            try:
                bname = next(bname for bname, bdata in branch_config.items() if bdata.get("isMain", False))
                self.rename_main_branch(bname)
            except StopIteration:
                log.warning("No main branch defined in %s configuration", self)
            for branch_name, branch_data in branch_config.items():
                try:
                    branch = branches.Branch.get_object(self, branch_name)
                    branch.import_config(branch_data)
                except exceptions.ObjectNotFound:
                    log.warning("Branch %s does not exist in %s, skipping update", branch_name, str(self))
        if "binding" in config:
            try:
                self.set_devops_binding(config["binding"])
            except exceptions.UnsupportedOperation as e:
                log.warning(e.message)
        else:
            log.debug("%s has no devops binding, skipped", str(self))
        settings_to_apply = {k: v for k, v in config.items() if k not in _SETTINGS_WITH_SPECIFIC_IMPORT}
        self.set_settings(settings_to_apply)
        if "aiCodeAssurance" in config:
            log.warning("'aiCodeAssurance' project setting is deprecated, please use '%s' instead", _CONTAINS_AI_CODE)
        self.set_contains_ai_code(config.get(_CONTAINS_AI_CODE, config.get("aiCodeAssurance", False)))
        if visi := config.get("visibility", None):
            self.set_visibility(visi)
        # TODO: Set branch settings See https://github.com/okorach/sonar-tools/issues/1828

    def api_params(self, op: str = c.GET) -> types.ApiParams:
        """Return params used to search/create/delete for that object"""
        ops = {c.GET: {"component": self.key}, c.DELETE: {"project": self.key}}
        return ops[op] if op in ops else ops[c.GET]


def count(endpoint: pf.Platform, params: types.ApiParams = None) -> int:
    """Counts projects

    :param params: list of parameters to filter projects to search
    :type params: dict
    :return: Count of projects
    :rtype: int
    """
    new_params = {} if params is None else params.copy()
    new_params.update({"ps": 1, "p": 1})
    return util.nbr_total_elements(json.loads(endpoint.get(Project.API[c.SEARCH], params=params).text))


def search(endpoint: pf.Platform, params: types.ApiParams = None, threads: int = 8) -> dict[str, Project]:
    """Searches projects in SonarQube

    :param endpoint: Reference to the SonarQube platform
    :param params: list of parameters to narrow down the search
    :returns: list of projects
    """
    new_params = {} if params is None else params.copy()
    return sqobject.search_objects(endpoint=endpoint, object_class=Project, params={**new_params, "filter": _PROJECT_QUALIFIER}, threads=threads)


def get_list(endpoint: pf.Platform, key_list: types.KeyList = None, threads: int = 8, use_cache: bool = True) -> dict[str, Project]:
    """
    :param Platform endpoint: Reference to the SonarQube platform
    :param KeyList key_list: List of portfolios keys to get, if None or empty all portfolios are returned
    :param bool use_cache: Whether to use local cache or query SonarQube, default True (use cache)
    :return: the list of all projects
    :rtype: dict{key: Project}
    """
    with _CLASS_LOCK:
        if key_list is None or len(key_list) == 0 or not use_cache:
            log.info("Listing projects")
            p_list = dict(sorted(search(endpoint=endpoint, threads=threads).items()))
            global_setting = settings.Setting.read(key=settings.AI_CODE_FIX, endpoint=endpoint)
            if not global_setting or global_setting.value != "ENABLED_FOR_SOME_PROJECTS":
                return p_list
            for d in endpoint.get_paginated(api=Project.API[c.SEARCH], params={"filter": _PROJECT_QUALIFIER}, return_field="components")[
                "components"
            ]:
                if d["key"] in p_list:
                    p_list[d["key"]].sq_json.update(d)
            return p_list
    return {key: Project.get_object(endpoint, key) for key in sorted(key_list)}


def __similar_keys(key1: str, key2: str, max_distance: int = 5) -> bool:
    """Returns whether 2 project keys are similar"""
    if key1 == key2:
        return False
    max_distance = min(len(key1) // 2, len(key2) // 2, max_distance)
    return len(key2) >= 7 and (re.match(key2, key1)) or Levenshtein.distance(key1, key2, score_cutoff=6) <= max_distance


def __audit_duplicates(projects_list: dict[str, Project], audit_settings: types.ConfigSettings) -> list[Problem]:
    """Audits for suspected duplicate projects"""
    if audit_settings.get(c.AUDIT_MODE_PARAM, "") == "housekeeper":
        return []
    if not audit_settings.get("audit.projects.duplicates", True):
        log.info("Project duplicates auditing was disabled by configuration")
        return []
    log.info("Auditing for potential duplicate projects")
    duplicates = []
    pair_set = set()
    for key1, p in projects_list.items():
        for key2 in projects_list:
            pair = " ".join(sorted([key1, key2]))
            if __similar_keys(key1, key2, audit_settings.get("audit.projects.duplicates.maxDifferences", 4)) and pair not in pair_set:
                duplicates.append(Problem(get_rule(RuleId.PROJ_DUPLICATE), p, str(p), key2))
            pair_set.add(pair)
    return duplicates


def __audit_bindings(projects_list: dict[str, Project], audit_settings: types.ConfigSettings) -> list[Problem]:
    """Audits for duplicate project bindings"""
    if audit_settings.get(c.AUDIT_MODE_PARAM, "") == "housekeeper":
        return []
    if not audit_settings.get("audit.projects.bindings", True):
        log.info("Project bindings auditing was disabled by configuration")
        return []

    log.info("Auditing for duplicate project bindings")
    bindings = {}
    problems = []
    for project in projects_list.values():
        if (bindkey := project.binding_key()) is not None and bindkey in bindings:
            problems.append(Problem(get_rule(RuleId.PROJ_DUPLICATE_BINDING), project, str(project), str(bindings[bindkey])))
        bindings[bindkey] = project
    return problems


def audit(endpoint: pf.Platform, audit_settings: types.ConfigSettings, **kwargs) -> list[Problem]:
    """Audits all or a list of projects

    :param Platform endpoint: reference to the SonarQube platform
    :param ConfigSettings audit_settings: Configuration of audit
    :returns: list of problems found
    """
    if not audit_settings.get("audit.projects", True):
        log.info("Auditing projects is disabled, audit skipped...")
        return []
    log.info("--- Auditing projects: START ---")
    key_regexp = kwargs.get("key_list", ".+")
    threads = audit_settings.get("threads", 4)
    plist = {k: v for k, v in get_list(endpoint, threads=threads).items() if not key_regexp or re.match(key_regexp, v.key)}
    write_q = kwargs.get("write_q", None)
    total, current = len(plist), 0
    problems = []
    futures, futures_map = [], {}
    with concurrent.futures.ThreadPoolExecutor(max_workers=threads, thread_name_prefix="ProjectAudit") as executor:
        for project in plist.values():
            futures.append(future := executor.submit(Project.audit, project, audit_settings))
            futures_map[future] = project
        for future in concurrent.futures.as_completed(futures):
            try:
                problems += (proj_pbs := future.result(timeout=60))
                write_q and write_q.put(proj_pbs)
            except (TimeoutError, RequestException) as e:
                log.error(f"Exception {str(e)} when auditing {str(futures_map[future])}.")
            current += 1
            lvl = log.INFO if current % 10 == 0 or total - current < 10 else log.DEBUG
            log.log(lvl, "%d/%d projects audited (%d%%)", current, total, (current * 100) // total)
    log.debug("Projects audit complete, auditing bindings and duplicates")
    for audit_func in __audit_bindings, __audit_duplicates:
        problems += (more_pbs := audit_func(plist, audit_settings))
        write_q and write_q.put(more_pbs)
    log.info("--- Auditing projects: END ---")
    return problems


def export(endpoint: pf.Platform, export_settings: types.ConfigSettings, **kwargs) -> types.ObjectJsonRepr:
    """Exports all or a list of projects configuration as dict

    :param Platform endpoint: reference to the SonarQube platform
    :param ConfigSettings export_settings: Export parameters
    :returns: list of projects settings
    """

    write_q = kwargs.get("write_q", None)
    key_regexp = kwargs.get("key_list", ".+")
    nb_threads = export_settings.get("threads", 8)
    _ = [qp.projects() for qp in qualityprofiles.get_list(endpoint).values()]
    proj_list = {k: v for k, v in get_list(endpoint=endpoint, threads=nb_threads).items() if not key_regexp or re.match(rf"^{key_regexp}$", k)}
    total, current = len(proj_list), 0
    log.info("Exporting %d projects", total)
    results = {}
    futures, futures_map = [], {}
    with concurrent.futures.ThreadPoolExecutor(max_workers=nb_threads, thread_name_prefix="ProjectExport") as executor:
        for project in proj_list.values():
            futures.append(future := executor.submit(Project.export, project, export_settings, None))
            futures_map[future] = project
        for future in concurrent.futures.as_completed(futures):
            try:
                exp_json = future.result(timeout=60)
                write_q and write_q.put(exp_json)
                results[futures_map[future].key] = exp_json
            except (TimeoutError, RequestException) as e:
                log.error(f"Exception {str(e)} when exporting {str(futures_map[future])}.")
            current += 1
            lvl = log.INFO if current % 10 == 0 or total - current < 10 else log.DEBUG
            log.log(lvl, "%d/%d projects exported (%d%%)", current, total, (current * 100) // total)
    log.debug("Projects export complete")
    write_q and write_q.put(util.WRITE_END)
    return dict(sorted(results.items()))


def exists(key: str, endpoint: pf.Platform) -> bool:
    """
    :param str key: project key to check
    :param Platform endpoint: reference to the SonarQube platform
    :returns: whether the project exists
    :rtype: bool
    """
    try:
        Project.get_object(endpoint, key)
        return True
    except exceptions.ObjectNotFound:
        return False


def import_config(endpoint: pf.Platform, config_data: types.ObjectJsonRepr, key_list: types.KeyList = None) -> None:
    """Imports a configuration in SonarQube

    :param Platform endpoint: reference to the SonarQube platform
    :param ObjectJsonRepr config_data: the configuration to import
    :param KeyList key_list: List of project keys to be considered for the import, defaults to None (all projects)
    :returns: Nothing
    """
    if "projects" not in config_data:
        log.info("No projects to import")
        return
    log.info("Importing projects")
    get_list(endpoint=endpoint)
    nb_projects = len(config_data["projects"])
    i = 0
    new_key_list = util.csv_to_list(key_list)
    for key, data in config_data["projects"].items():
        if new_key_list and key not in new_key_list:
            continue
        log.info("Importing project key '%s'", key)
        try:
            o = Project.get_object(endpoint, key)
        except exceptions.ObjectNotFound:
            try:
                o = Project.create(endpoint, key, data["name"])
            except exceptions.ObjectAlreadyExists as e:
                log.warning("Can't create project with key '%s', %s", key, e.message)
                continue
        o.update(data)
        i += 1
        if i % 20 == 0 or i == nb_projects:
            log.info("Imported %d/%d projects (%d%%)", i, nb_projects, (i * 100 // nb_projects))


def __export_zip_thread(project: Project, export_timeout: int) -> dict[str, str]:
    """Thread callable for project zip export"""
    try:
        status, file = project.export_zip(timeout=export_timeout)
    except exceptions.UnsupportedOperation:
        util.exit_fatal("Zip export unsupported on your SonarQube version", errcodes.UNSUPPORTED_OPERATION)
    log.debug("Exporting thread for %s done, status: %s", str(project), status)
    data = {"key": project.key, "exportProjectUrl": project.url(), "exportStatus": status}
    if status.startswith(tasks.SUCCESS):
        data["file"] = os.path.basename(file)
        data["exportPath"] = file
        data["exportDate"] = datetime.now().strftime("%Y-%m-%d %H:%M:%S")
    log.debug("Exporting thread for %s returns %s", str(project), str(data))
    return data


def export_zips(
    endpoint: pf.Platform, key_regexp: Optional[str] = None, threads: int = 8, export_timeout: int = 30, skip_zero_loc: bool = False
) -> list[dict[str, str]]:
    """Export as zip all or a list of projects

    :param Platform endpoint: reference to the SonarQube platform
    :param str key_regexp: Regexp to filter projects to export, defaults to None (all projects)
    :param int threads: Number of parallel threads for export, defaults to 8
    :param int export_timeout: Tiemout to export the project, defaults to 30
    :returns: list of exported projects and platform version
    """
    statuses, results = {"SUCCESS": 0}, []
    projects_list = {k: p for k, p in get_list(endpoint, threads=threads).items() if not key_regexp or re.match(rf"^{key_regexp}$", p.key)}
    nbr_projects = len(projects_list)
    if skip_zero_loc:
        results = [
            {"key": p.key, "exportProjectUrl": p.url(), "exportStatus": f"SKIPPED/{ZIP_ZERO_LOC}"} for p in projects_list.values() if p.loc() == 0
        ]
        statuses[f"SKIPPED/{ZIP_ZERO_LOC}"] = len(results)
        projects_list = {k: v for k, v in projects_list.items() if v.loc() > 0}
        log.info("Skipping export of %d projects with 0 LoC", nbr_projects - len(projects_list))
        nbr_projects = len(projects_list)
    log.info("Exporting %d projects", nbr_projects)
    with concurrent.futures.ThreadPoolExecutor(max_workers=threads, thread_name_prefix="ProjZipExport") as executor:
        futures, futures_map = [], {}
        for proj in projects_list.values():
            future = executor.submit(__export_zip_thread, proj, export_timeout)
            futures.append(future)
            futures_map[future] = proj
        for future in concurrent.futures.as_completed(futures):
            try:
                result = future.result(timeout=export_timeout + 10)  # Retrieve result or raise an exception
                status = result["exportStatus"]
            except TimeoutError as e:
                status = f"{ZIP_TIMEOUT}({export_timeout}s)"
                result = {"key": futures_map[future].key, "exportProjectUrl": futures_map[future].url(), "exportStatus": status}
                log.error(f"Project Zip export timed out after {export_timeout} seconds for {str(future)}.")
            except Exception as e:
                status = f"{ZIP_EXCEPTION}({e})"
                result = {"key": futures_map[future].key, "exportProjectUrl": futures_map[future].url(), "exportStatus": status}

            if re.match(r"\d\d\d .*", status):
                status = f"FAILED/HTTP_ERROR {status[0:3]}"
            elif status.startswith("TIMEOUT"):
                status = ZIP_TIMEOUT
            elif status.startswith("EXCEPTION"):
                status = ZIP_EXCEPTION
            try:
                conflict = next(proj for proj in results if proj.get("file", "") == result.get("file", " "))
                conflict["exportStatus"] = ZIP_CONFLICT
                statuses[tasks.SUCCESS] -= 1
                log.critical("Zip file export conflict detected between project keys '%s' and '%s'", result["key"], conflict["key"])
                statuses[ZIP_CONFLICT] = 1 if ZIP_CONFLICT not in statuses else statuses[ZIP_CONFLICT] + 1
            except StopIteration:
                pass
            results.append(result)
            statuses[status] = 1 if status not in statuses else statuses[status] + 1
            log.info("%s", ", ".join([f"{k}:{v}" for k, v in statuses.items()]))

    return results


def import_zip(endpoint: pf.Platform, project_key: str, import_timeout: int = 30) -> tuple[str, str]:
    try:
        o_proj = Project.create(key=project_key, endpoint=endpoint, name=project_key)
    except exceptions.ObjectAlreadyExists:
        o_proj = Project.get_object(key=project_key, endpoint=endpoint)
    if o_proj.last_analysis() is None:
        s = o_proj.import_zip(asynchronous=False, timeout=import_timeout)
    else:
        s = ZIP_PROJ_EXISTS
    return o_proj, s


def import_zips(endpoint: pf.Platform, project_list: list[str], threads: int = 2, import_timeout: int = 60) -> dict[Project, str]:
    """Imports as zip all or a list of projects

    :param Platform endpoint: reference to the SonarQube platform
    :param int threads: Number of parallel threads for export, defaults to 2
    :param int import_timeout: Timeout to import the project, defaults to 60 s
    :return: import results
    """

    if endpoint.edition() not in (c.EE, c.DCE):
        raise exceptions.UnsupportedOperation(f"Zip import unsupported on {endpoint.edition()} edition")
    nb_projects = len(project_list)
    log.info("Importing zip of %d projects", nb_projects)
    i = 0
    statuses_count = {tasks.SUCCESS: 0}
    statuses = {}
    with concurrent.futures.ThreadPoolExecutor(max_workers=threads, thread_name_prefix="ProjZipImport") as executor:
        futures, futures_map = [], {}
        for proj in project_list:
            future = executor.submit(import_zip, endpoint, proj, import_timeout)
            futures.append(future)
            futures_map[future] = proj
        for future in concurrent.futures.as_completed(futures):
            o_proj = None
            try:
                o_proj, status = future.result(timeout=import_timeout + 10)  # Retrieve result or raise an exception
            except TimeoutError as e:
                status = f"TIMEOUT Exception {e}"
                log.error(f"Project Zip import timed out after {import_timeout} seconds for {str(future)}.")
            except Exception as e:
                status = f"EXCEPTION {e}"
            statuses_count[status] = statuses_count[status] + 1 if status in statuses_count else 1
            if o_proj is None:
                o_proj = futures_map[future]
                statuses[o_proj.key] = {}
            else:
                statuses[o_proj.key] = {"importDate": datetime.now().strftime("%Y-%m-%d %H:%M:%S")}
            statuses[o_proj.key]["importProjectUrl"] = o_proj.url()
            statuses[o_proj.key]["importStatus"] = status

            i += 1
            log.info("%d/%d imports (%d%%) - Latest: %s - %s", i, nb_projects, int(i * 100 / nb_projects), o_proj.key, status)
            log.info("%s", ", ".join([f"{k}:{v}" for k, v in statuses_count.items()]))
    return statuses


def convert_proj_for_yaml(proj_json: types.ObjectJsonRepr) -> types.ObjectJsonRepr:
    """Convert the original JSON defined for JSON export into a JSON format more adapted for YAML export"""
    if "branches" in proj_json:
        proj_json["branches"] = util.dict_to_list(proj_json["branches"], "name")
    if "qualityProfiles" in proj_json:
        proj_json["qualityProfiles"] = util.dict_to_list(proj_json["qualityProfiles"], "language", "name")
    if "permissions" in proj_json:
        proj_json["permissions"] = perms.convert_for_yaml(proj_json["permissions"])
    return proj_json


def convert_for_yaml(original_json: types.ObjectJsonRepr) -> types.ObjectJsonRepr:
    """Convert the original JSON defined for JSON export into a JSON format more adapted for YAML export"""
    clean_json = util.remove_nones(original_json)
    new_json = []
    for proj in util.dict_to_list(clean_json, "key"):
        new_json.append(convert_proj_for_yaml(proj))
    return new_json<|MERGE_RESOLUTION|>--- conflicted
+++ resolved
@@ -192,25 +192,11 @@
         if o:
             return o
         try:
-<<<<<<< HEAD
             data = json.loads(endpoint.get(Project.API[c.GET], params={"component": key}).text)
         except RequestException as e:
             util.handle_error(e, f"Getting project {key}", catch_http_statuses=(HTTPStatus.NOT_FOUND,))
             raise exceptions.ObjectNotFound(key, f"Project key '{key}' not found")
         return cls.load(endpoint, data["component"])
-=======
-            data = json.loads(endpoint.get(Project.API[c.SEARCH], params={"projects": key}, mute=(HTTPStatus.FORBIDDEN,)).text)
-            if len(data["components"]) == 0:
-                log.error("Project key '%s' not found", key)
-                raise exceptions.ObjectNotFound(key, f"Project key '{key}' not found")
-            return cls.load(endpoint, data["components"][0])
-        except (ConnectionError, RequestException) as e:
-            util.handle_error(e, f"getting project '{key}'", catch_http_errors=True)
-            data = json.loads(endpoint.get(_NAV_API, params={"component": key}).text)
-            if "errors" in data:
-                raise exceptions.ObjectNotFound(key, f"Project key '{key}' not found")
-            return cls.load(endpoint, data)
->>>>>>> f5f26f1a
 
     @classmethod
     def load(cls, endpoint: pf.Platform, data: types.ApiPayload) -> Project:
