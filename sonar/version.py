#
# sonar-tools
# Copyright (C) 2019-2022 Olivier Korach
# mailto:olivier.korach AT gmail DOT com
#
# This program is free software; you can redistribute it and/or
# modify it under the terms of the GNU Lesser General Public
# License as published by the Free Software Foundation; either
# version 3 of the License, or (at your option) any later version.
#
# This program is distributed in the hope that it will be useful,
# but WITHOUT ANY WARRANTY; without even the implied warranty of
# MERCHANTABILITY or FITNESS FOR A PARTICULAR PURPOSE. See the GNU
# Lesser General Public License for more details.
#
# You should have received a copy of the GNU Lesser General Public License
# along with this program; if not, write to the Free Software Foundation,
# Inc., 51 Franklin Street, Fifth Floor, Boston, MA  02110-1301, USA.
#
<<<<<<< HEAD
PACKAGE_VERSION = '1.14.1'
=======
PACKAGE_VERSION = '2.0'
>>>>>>> f9afe147
<|MERGE_RESOLUTION|>--- conflicted
+++ resolved
@@ -17,8 +17,4 @@
 # along with this program; if not, write to the Free Software Foundation,
 # Inc., 51 Franklin Street, Fifth Floor, Boston, MA  02110-1301, USA.
 #
-<<<<<<< HEAD
-PACKAGE_VERSION = '1.14.1'
-=======
-PACKAGE_VERSION = '2.0'
->>>>>>> f9afe147
+PACKAGE_VERSION = '2.0'