--- conflicted
+++ resolved
@@ -24,9 +24,5 @@
 
 """
 
-<<<<<<< HEAD
-PACKAGE_VERSION = "3.16.2"
-=======
 PACKAGE_VERSION = "3.17"
->>>>>>> 5068727e
 MIGRATION_TOOL_VERSION = "0.6-snapshot"