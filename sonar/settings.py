--- conflicted
+++ resolved
@@ -26,10 +26,7 @@
 import json
 from typing import Union
 from requests.exceptions import HTTPError
-<<<<<<< HEAD
-=======
-
->>>>>>> eb3e9e74
+
 import sonar.logging as log
 import sonar.platform as pf
 from sonar.util import types
@@ -240,11 +237,7 @@
             value = decode(self.key, value)
 
         # With SonarQube 10.x you can't set the github URL
-<<<<<<< HEAD
-        if re.match(r"^sonar\.auth\.(.*)Url$", self.key) and self.endpoint.version() >= (10, 0, 0):
-=======
         if re.match(r"^sonar\.auth\.(.*)[Uu]rl$", self.key) and self.endpoint.version() >= (10, 0, 0):
->>>>>>> eb3e9e74
             log.warning("GitHub URL (%s) cannot be set, skipping this setting", self.key)
             return False
 
@@ -486,22 +479,14 @@
     """Sets a setting to a particular value"""
     s = get_object(endpoint=endpoint, key=key, component=component)
     if not s:
-<<<<<<< HEAD
-        log.warning("Setting %s does not exist on target platform, it cannot be set", key)
-=======
         log.warning("Setting '%s' does not exist on target platform, it cannot be set", key)
->>>>>>> eb3e9e74
         return False
     else:
         try:
             s.set(value)
             return True
         except HTTPError:
-<<<<<<< HEAD
-            log.warning("Setting %s cannot be set", key)
-=======
             log.warning("Setting '%s' cannot be set", key)
->>>>>>> eb3e9e74
             return False
 
 
