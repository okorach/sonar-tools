--- conflicted
+++ resolved
@@ -198,13 +198,8 @@
                 data = json.loads(self.get(api, params=self.get_tags_params()).text)
                 self.sq_json.update(data["component"])
                 self._tags = self.sq_json["tags"]
-<<<<<<< HEAD
             except (ConnectionError, RequestException):
                 self._tags = []
-=======
-            except (ConnectionError, RequestException) as e:
-                utilities.handle_error(e, f"getting tags for '{self}'", catch_http_errors=True)
->>>>>>> 616c0198
         return self._tags
 
 
