#
# sonar-tools
# Copyright (C) 2019-2024 Olivier Korach
# mailto:olivier.korach AT gmail DOT com
#
# This program is free software; you can redistribute it and/or
# modify it under the terms of the GNU Lesser General Public
# License as published by the Free Software Foundation; either
# version 3 of the License, or (at your option) any later version.
#
# This program is distributed in the hope that it will be useful,
# but WITHOUT ANY WARRANTY; without even the implied warranty of
# MERCHANTABILITY or FITNESS FOR A PARTICULAR PURPOSE. See the GNU
# Lesser General Public License for more details.
#
# You should have received a copy of the GNU Lesser General Public License
# along with this program; if not, write to the Free Software Foundation,
# Inc., 51 Franklin Street, Fifth Floor, Boston, MA  02110-1301, USA.
#
"""

    Abstraction of the SonarQube "project" concept

"""
import os
import re
import json
from http import HTTPStatus
from threading import Thread, Lock
from queue import Queue
from requests.exceptions import HTTPError
from sonar import sqobject, components, qualitygates, qualityprofiles, tasks, options, settings, webhooks, devops, measures, exceptions, syncer
import sonar.permissions.permissions as perms
from sonar.projects import pull_requests, branches
from sonar.findings import issues, hotspots
import sonar.utilities as util
import sonar.permissions.project_permissions as pperms

from sonar.audit import rules, severities
import sonar.audit.problem as pb

_OBJECTS = {}
_CLASS_LOCK = Lock()

MAX_PAGE_SIZE = 500
_SEARCH_API = "projects/search"
_CREATE_API = "projects/create"
_NAV_API = "navigation/component"
PRJ_QUALIFIER = "TRK"
APP_QUALIFIER = "APP"

_BIND_SEP = ":::"
_AUDIT_BRANCHES_PARAM = "audit.projects.branches"

_IMPORTABLE_PROPERTIES = (
    "key",
    "name",
    "binding",
    settings.NEW_CODE_PERIOD,
    "qualityProfiles",
    "links",
    "permissions",
    "branches",
    "tags",
    "visibility",
    "qualityGate",
    "webhooks",
)


class Project(components.Component):
    """
    Abstraction of the SonarQube project concept
    """

    @classmethod
    def get_object(cls, endpoint, key):
        """Creates a project from a search in SonarQube

        :param Platform endpoint: Reference to the SonarQube platform
        :param str key: Project key to search
        :raises ObjectNotFound: if project key not found
        :return: The Project
        :rtype: Project
        """
        if endpoint.url in _OBJECTS and key in _OBJECTS[endpoint.url]:
            return _OBJECTS[endpoint.url][key]
        try:
            data = json.loads(endpoint.get(_SEARCH_API, params={"projects": key}, mute=(HTTPStatus.FORBIDDEN,)).text)
            if len(data["components"]) == 0:
                raise exceptions.ObjectNotFound(key, f"Project key {key} not found")
            return cls.load(endpoint, data["components"][0])
        except HTTPError as e:
            if e.response.status_code != HTTPStatus.FORBIDDEN:
                raise
            data = json.loads(endpoint.get(_NAV_API, params={"component": key}).text)
            if "errors" in data:
                raise exceptions.ObjectNotFound(key, f"Project key {key} not found")
            return cls.load(endpoint, data)

    @classmethod
    def load(cls, endpoint, data):
        """Creates a project loaded with JSON data coming from api/components/search request

        :param Platform endpoint: Reference to the SonarQube platform
        :param str key: Project key to search
        :param dict data: Project data entry in the search results
        :return: The Project
        :rtype: Project
        """
        key = data["key"]
        if endpoint.url in _OBJECTS and key in _OBJECTS[endpoint.url]:
            o = _OBJECTS[endpoint.url][key]
        else:
            o = cls(endpoint, key)
        o.reload(data)
        return o

    @classmethod
    def create(cls, endpoint, key, name):
        """Creates a Project object after creating it in SonarQube

        :param Platform endpoint: Reference to the SonarQube platform
        :param str key: Project key to create
        :param str name: Project name
        :return: The Project
        :rtype: Project
        """
        try:
            endpoint.post(_CREATE_API, params={"project": key, "name": name})
        except HTTPError as e:
            if e.response.status_code == HTTPStatus.BAD_REQUEST:
                raise exceptions.ObjectAlreadyExists(key, e.response.text)
        o = cls(endpoint, key)
        o.name = name
        return o

    def __init__(self, endpoint, key):
        super().__init__(key, endpoint)
        self._last_analysis = "undefined"
        self._branches_last_analysis = "undefined"
        self._permissions = None
        self._branches = None
        self._pull_requests = None
        self._ncloc_with_branches = None
        self._binding = {"has_binding": True, "binding": None}
        self._new_code = None
        super().__init__(key, endpoint)
        if endpoint.url not in _OBJECTS:
            _OBJECTS[endpoint.url] = {}
        _OBJECTS[endpoint.url][key] = self
        util.logger.debug("Created object %s", str(self))

    def __str__(self):
        """
        :return: String formatting of the object
        :rtype: str
        """
        return f"project '{self.key}'"

    def refresh(self):
        """Refresh a project from SonarQube

        :raises ObjectNotFound: if project key not found
        :return: self
        :rtype: Project
        """
        data = json.loads(self.get(_SEARCH_API, params={"projects": self.key}).text)
        if len(data["components"]) == 0:
            _OBJECTS[self.endpoint.url].pop(self.uuid(), None)
            raise exceptions.ObjectNotFound(self.key, f"Project key {self.key} not found")
        return self.reload(data["components"][0])

    def reload(self, data):
        """Reloads a project with JSON data coming from api/components/search request

        :param dict data: Data to load
        :return: self
        :rtype: Project
        """
        """Loads a project object with contents of an api/projects/search call"""
        if self._json is None:
            self._json = data
        else:
            self._json.update(data)
        self.name = data["name"]
        self._visibility = data["visibility"]
        if "lastAnalysisDate" in data:
            self._last_analysis = util.string_to_date(data["lastAnalysisDate"])
        elif "analysisDate" in data:
            self._last_analysis = util.string_to_date(data["analysisDate"])
        else:
            self._last_analysis = None
        self.revision = data.get("revision", None)
        return self

    def url(self):
        """
        :return: the SonarQube permalink to the project
        :rtype: str
        """
        return f"{self.endpoint.url}/dashboard?id={self.key}"

    def last_analysis(self, include_branches=False):
        """
        :param include_branches: Take into account branch to determine last analysis, defaults to False
        :type include_branches: bool, optional
        :return: Project last analysis date
        :rtype: datetime
        """
        if self._last_analysis == "undefined":
            self.refresh()
        if not include_branches:
            return self._last_analysis
        if self._branches_last_analysis != "undefined":
            return self._branches_last_analysis

        self._branches_last_analysis = self._last_analysis
        if self.endpoint.version() >= (9, 2, 0):
            # Starting from 9.2 project last analysis date takes into account branches and PR
            return self._branches_last_analysis

        util.logger.debug("Branches = %s", str(self.branches().values()))
        util.logger.debug("PR = %s", str(self.pull_requests().values()))
        for b in list(self.branches().values()) + list(self.pull_requests().values()):
            if b.last_analysis() is None:
                continue
            b_ana_date = b.last_analysis()
            if self._branches_last_analysis is None or b_ana_date > self._branches_last_analysis:
                self._branches_last_analysis = b_ana_date
        return self._branches_last_analysis

    def loc(self):
        """
        :return: Number of LoCs of the project, taking into account branches and pull requests, if any
        :rtype: int
        """
        if self._ncloc_with_branches is not None:
            return self._ncloc_with_branches
        if self.endpoint.edition() == "community":
            self._ncloc_with_branches = super().loc()
        else:
            self._ncloc_with_branches = max([b.loc() for b in list(self.branches().values()) + list(self.pull_requests().values())])
        return self._ncloc_with_branches

    def get_measures(self, metrics_list):
        """Retrieves a project list of measures

        :param list metrics_list: List of metrics to return
        :return: List of measures of a projects
        :rtype: dict
        """
        m = measures.get(self, metrics_list)
        if "ncloc" in m:
            self.ncloc = 0 if not m["ncloc"].value else int(m["ncloc"].value)
        return m

    def branches(self, use_cache=True):
        """
        :return: Dict of branches of the project
        :param use_cache: Whether to use local cache or query SonarQube, default True (use cache)
        :type use_cache: bool
        :rtype: dict{<branchName>: <Branch>}
        """
        if not self._branches or not use_cache:
            try:
                self._branches = branches.get_list(self)
            except exceptions.UnsupportedOperation:
                self._branches = {}
        return self._branches

    def main_branch(self):
        """
        :return: Main branch of the project
        :rtype: Branch
        """
        for b in self.branches().values():
            if b.is_main():
                return b
        if self.endpoint.edition() != "community":
            util.logger.warning("Could not find main branch for %s", str(self))
        return None

    def pull_requests(self, use_cache=True):
        """
        :return: List of pull requests of the project
        :param use_cache: Whether to use local cache or query SonarQube, default True (use cache)
        :type use_cache: bool
        :rtype: dict{PR_ID: PullRequest}
        """
        if self._pull_requests is None or not use_cache:
            try:
                self._pull_requests = pull_requests.get_list(self)
            except exceptions.UnsupportedOperation:
                self._pull_requests = {}
        return self._pull_requests

    def delete(self):
        """Deletes a project in SonarQube

        :raises ObjectNotFound: If object to delete was not found in SonarQube
        :raises request.HTTPError: In all other cases of HTTP Errors
        :return: Nothing
        """
        loc = int(self.get_measure("ncloc", fallback="0"))
        util.logger.info("Deleting %s, name '%s' with %d LoCs", str(self), self.name, loc)
        ok = sqobject.delete_object(self, "projects/delete", {"project": self.key}, _OBJECTS[self.endpoint.url])
        util.logger.info("Successfully deleted %s - %d LoCs", str(self), loc)
        return ok

    def has_binding(self):
        """
        :return: Whether the project has a DevOps platform binding
        :rtype: bool
        """
        _ = self.binding()
        return self._binding["has_binding"]

    def binding(self):
        """
        :return: The project DevOps platform binding
        :rtype: dict
        """
        if self._binding["has_binding"] and self._binding["binding"] is None:
            try:
                resp = self.get("alm_settings/get_binding", params={"project": self.key}, mute=(HTTPStatus.NOT_FOUND,))
                self._binding["has_binding"] = True
                self._binding["binding"] = json.loads(resp.text)
            except HTTPError as e:
                if e.response.status_code in (HTTPStatus.NOT_FOUND, HTTPStatus.BAD_REQUEST):
                    # Hack: 8.9 returns 404, 9.x returns 400
                    self._binding["has_binding"] = False
                else:
                    util.exit_fatal(
                        f"alm_settings/get_binding returning status code {e.response.status_code}, exiting",
                        options.ERR_SONAR_API,
                    )
        return self._binding["binding"]

    def is_part_of_monorepo(self):
        """
        :return: From the DevOps binding, Whether the project is part of a monorepo
        :rtype: bool
        """
        if self.binding() is None:
            return False
        return self.binding()["monorepo"]

    def binding_key(self):
        """Computes a unique project binding key

        :meta private:
        """
        p_bind = self.binding()
        if p_bind is None:
            return None
        key = p_bind["alm"] + _BIND_SEP + p_bind["repository"]
        if p_bind["alm"] in ("azure", "bitbucket"):
            key += _BIND_SEP + p_bind["slug"]
        return key

    def __audit_last_analysis(self, audit_settings):
        """Audits whether the last analysis of the project is too old or not

        :param audit_settings: Settings (thresholds) to raise problems
        :type audit_settings: dict
        :return: List of problems found, or empty list
        :rtype: list[Problem]
        """
        util.logger.debug("Auditing %s last analysis date", str(self))
        problems = []
        age = util.age(self.last_analysis(include_branches=True), True)
        if age is None:
            if not audit_settings.get("audit.projects.neverAnalyzed", True):
                util.logger.debug("Auditing of never analyzed projects is disabled, skipping")
            else:
                rule = rules.get_rule(rules.RuleId.PROJ_NOT_ANALYZED)
                msg = rule.msg.format(str(self))
                problems.append(pb.Problem(rule.type, rule.severity, msg, concerned_object=self))
            return problems

        max_age = audit_settings.get("audit.projects.maxLastAnalysisAge", 180)
        if max_age == 0:
            util.logger.debug("Auditing of projects with old analysis date is disabled, skipping")
        elif age > max_age:
            rule = rules.get_rule(rules.RuleId.PROJ_LAST_ANALYSIS)
            severity = severities.Severity.HIGH if age > 365 else rule.severity
            loc = self.get_measure("ncloc", fallback="0")
            msg = rule.msg.format(str(self), loc, age)
            problems.append(pb.Problem(rule.type, severity, msg, concerned_object=self))

        util.logger.debug("%s last analysis is %d days old", str(self), age)
        return problems

    def __audit_branches(self, audit_settings):
        """Audits project branches

        :param audit_settings: Settings (thresholds) to raise problems
        :type audit_settings: dict
        :return: List of problems found, or empty list
        :rtype: list[Problem]
        """
        if not audit_settings.get(_AUDIT_BRANCHES_PARAM, True):
            util.logger.debug("Auditing of branchs is disabled, skipping...")
            return []
        util.logger.debug("Auditing %s branches", str(self))
        problems = []
        main_br_count = 0
        for branch in self.branches().values():
            problems += branch.audit(audit_settings)
            if branch.name in ("main", "master"):
                main_br_count += 1
                if main_br_count > 1:
                    rule = rules.get_rule(rules.RuleId.PROJ_MAIN_AND_MASTER)
                    problems.append(pb.Problem(rule.type, rule.severity, rule.msg.format(str(self)), concerned_object=self))
        return problems

    def __audit_pull_requests(self, audit_settings):
        """Audits project pul requests

        :param audit_settings: Settings (thresholds) to raise problems
        :type audit_settings: dict
        :return: List of problems found, or empty list
        :rtype: list[Problem]
        """
        max_age = audit_settings.get("audit.projects.pullRequests.maxLastAnalysisAge", 30)
        if max_age == 0:
            util.logger.debug("Auditing of pull request last analysis age is disabled, skipping...")
            return []
        problems = []
        for pr in self.pull_requests().values():
            problems += pr.audit(audit_settings)
        return problems

    def __audit_visibility(self, audit_settings):
        """Audits project visibility and return problems if project is public

        :param audit_settings: Options and Settings (thresholds) to raise problems
        :type audit_settings: dict
        :return: List of problems found, or empty list
        :rtype: list[Problem]
        """
        if not audit_settings.get("audit.projects.visibility", True):
            util.logger.debug("Project visibility audit is disabled by configuration, skipping...")
            return []
        util.logger.debug("Auditing %s visibility", str(self))
        visi = self.visibility()
        if visi != "private":
            rule = rules.get_rule(rules.RuleId.PROJ_VISIBILITY)
            return [pb.Problem(rule.type, rule.severity, rule.msg.format(str(self), visi), concerned_object=self)]
        util.logger.debug("%s visibility is 'private'", str(self))
        return []

    def __audit_languages(self, audit_settings):
        """Audits project utility languages and returns problems if too many LoCs of these

        :param audit_settings: Settings (thresholds) to raise problems
        :type audit_settings: dict
        :return: List of problems found, or empty list
        :rtype: list[Problem]
        """
        if not audit_settings.get("audit.projects.utilityLocs", False):
            util.logger.debug("Utility LoCs audit disabled by configuration, skipping")
            return []
        util.logger.debug("Auditing %s utility LoC count", str(self))

        total_locs = 0
        languages = {}
        resp = self.get_measure("ncloc_language_distribution")
        if resp is None:
            return []
        for lang in self.get_measure("ncloc_language_distribution").split(";"):
            (lang, ncloc) = lang.split("=")
            languages[lang] = int(ncloc)
            total_locs += int(ncloc)
        utility_locs = sum(lcount for lang, lcount in languages.items() if lang in ("xml", "json"))
        if total_locs > 100000 and (utility_locs / total_locs) > 0.5:
            rule = rules.get_rule(rules.RuleId.PROJ_UTILITY_LOCS)
            return [pb.Problem(rule.type, rule.severity, rule.msg.format(str(self), utility_locs), concerned_object=self)]
        util.logger.debug("%s utility LoCs count (%d) seems reasonable", str(self), utility_locs)
        return []

    def __audit_zero_loc(self, audit_settings):
        """Audits project utility projects with 0 LoCs

        :param audit_settings: Settings (thresholds) to raise problems
        :type audit_settings: dict
        :return: List of problems found, or empty list
        :rtype: list[Problem]
        """
        if (
            (not audit_settings.get(_AUDIT_BRANCHES_PARAM, True) or self.endpoint.edition() == "community")
<<<<<<< HEAD
            (not audit_settings.get(_AUDIT_BRANCHES_PARAM, True) or self.endpoint.edition() == "community")
=======
>>>>>>> 73af21e2
            and self.last_analysis() is not None
            and self.loc() == 0
        ):
            rule = rules.get_rule(rules.RuleId.PROJ_ZERO_LOC)
            return [pb.Problem(rule.type, rule.severity, rule.msg.format(str(self)), concerned_object=self)]
        return []

    def __audit_binding_valid(self, audit_settings):
        if self.endpoint.edition() == "community" or not audit_settings.get("audit.projects.branches", True) or not self.has_binding():
            util.logger.info(
                "Community edition, binding validation disabled or %s has no binding, skipping binding validation...",
                str(self),
            )
            return []
        try:
            _ = self.get("alm_settings/validate_binding", params={"project": self.key})
            util.logger.debug("%s binding is valid", str(self))
            return []
        except HTTPError as e:
            # Hack: 8.9 returns 404, 9.x returns 400
            if e.response.status_code in (HTTPStatus.BAD_REQUEST, HTTPStatus.NOT_FOUND):
                rule = rules.get_rule(rules.RuleId.PROJ_INVALID_BINDING)
                return [pb.Problem(rule.type, rule.severity, rule.msg.format(str(self)), concerned_object=self)]
            else:
                util.exit_fatal(f"alm_settings/validate_binding returning status code {e.response.status_code}, exiting", options.ERR_SONAR_API)

    def audit(self, audit_settings):
        """Audits a project and returns the list of problems found

        :param dict audit_settings: Options of what to audit and thresholds to raise problems
        :return: List of problems found, or empty list
        :rtype: list[Problem]
        """
        util.logger.debug("Auditing %s", str(self))
        return (
            self.__audit_last_analysis(audit_settings)
            + self.__audit_branches(audit_settings)
            + self.__audit_pull_requests(audit_settings)
            + self.__audit_visibility(audit_settings)
            + self.__audit_languages(audit_settings)
            + self.permissions().audit(audit_settings)
            + self._audit_bg_task(audit_settings)
            + self.__audit_binding_valid(audit_settings)
            + self.__audit_zero_loc(audit_settings)
        )

    def export_zip(self, timeout=180):
        """Exports project as zip file, synchronously

        :param timeout: timeout in seconds to complete the export operation
        :type timeout: int
        :return: export status (success/failure/timeout), and zip file path
        :rtype: dict
        """
        util.logger.info("Exporting %s (synchronously)", str(self))
        if self.endpoint.version() < (9, 2, 0) and self.endpoint.edition() not in ("enterprise", "datacenter"):
            raise exceptions.UnsupportedOperation(
                "Project export is only available with Enterprise and Datacenter Edition, or with SonarQube 9.2 or higher for any Edition"
            )
        try:
            resp = self.post("project_dump/export", params={"key": self.key})
        except HTTPError as e:
            return {"status": f"HTTP_ERROR {e.response.status_code}"}
        data = json.loads(resp.text)
        status = tasks.Task(data["taskId"], endpoint=self.endpoint, concerned_object=self, data=data).wait_for_completion(timeout=timeout)
        if status != tasks.SUCCESS:
            util.logger.error("%s export %s", str(self), status)
            return {"status": status}
        dump_file = json.loads(self.get("project_dump/status", params={"key": self.key}).text)["exportedDump"]
        util.logger.debug("%s export %s, dump file %s", str(self), status, dump_file)
        return {"status": status, "file": dump_file}

    def export_async(self):
        """Export project as zip file, synchronously

        :return: export taskId or None if starting the export failed
        :rtype: str or None
        """
        util.logger.info("Exporting %s (asynchronously)", str(self))
        try:
            return json.loads(self.post("project_dump/export", params={"key": self.key}).text)["taskId"]
        except HTTPError:
            return None

    def import_zip(self):
        """Imports a project zip file in SonarQube

        :raises http.HTTPError:
        :return: Whether the operation succeeded
        :rtype: bool
        """
        util.logger.info("Importing %s (asynchronously)", str(self))
        if self.endpoint.edition() not in ("enterprise", "datacenter"):
            raise exceptions.UnsupportedOperation("Project import is only available with Enterprise and Datacenter Edition")
        return self.post("project_dump/import", params={"key": self.key}).ok

    def get_findings(self, branch=None, pr=None):
        """Returns a project list of findings (issues and hotspots)

        :param branch: branch name to consider, if any
        :type branch: str, optional
        :param pr: PR key to consider, if any
        :type pr: str, optional
        :return: JSON of all findings, with finding key as key
        :rtype: dict{key: Finding}
        """
        if self.endpoint.version() < (9, 1, 0) or self.endpoint.edition() not in ("enterprise", "datacenter"):
            util.logger.warning("export_findings only available in EE and DCE starting from SonarQube 9.1, returning no issues")
            return {}
        util.logger.info("Exporting findings for %s", str(self))
        findings_list = {}
        params = {"project": self.key}
        if branch is not None:
            params["branch"] = branch
        elif pr is not None:
            params["pullRequest"] = pr

        data = json.loads(self.get("projects/export_findings", params=params).text)["export_findings"]
        findings_conflicts = {"SECURITY_HOTSPOT": 0, "BUG": 0, "CODE_SMELL": 0, "VULNERABILITY": 0}
        nbr_findings = {"SECURITY_HOTSPOT": 0, "BUG": 0, "CODE_SMELL": 0, "VULNERABILITY": 0}
        util.logger.debug(util.json_dump(data))
        for i in data:
            key = i["key"]
            if key in findings_list:
                util.logger.warning("Finding %s (%s) already in past findings", i["key"], i["type"])
                findings_conflicts[i["type"]] += 1
            # FIXME - Hack for wrong projectKey returned in PR
            # m = re.search(r"(\w+):PULL_REQUEST:(\w+)", i['projectKey'])
            i["projectKey"] = self.key
            i["branch"] = branch
            i["pullRequest"] = pr
            nbr_findings[i["type"]] += 1
            if i["type"] == "SECURITY_HOTSPOT":
                findings_list[key] = hotspots.get_object(key, endpoint=self.endpoint, data=i, from_export=True)
            else:
                findings_list[key] = issues.get_object(key, endpoint=self.endpoint, data=i, from_export=True)
        for t in ("SECURITY_HOTSPOT", "BUG", "CODE_SMELL", "VULNERABILITY"):
            if findings_conflicts[t] > 0:
                util.logger.warning("%d %s findings missed because of JSON conflict", findings_conflicts[t], t)
        util.logger.info("%d findings exported for %s branch %s PR %s", len(findings_list), str(self), branch, pr)
        for t in ("SECURITY_HOTSPOT", "BUG", "CODE_SMELL", "VULNERABILITY"):
            util.logger.info("%d %s exported", nbr_findings[t], t)

        return findings_list

    def get_hotspots(self):
        """Returns a project main branch list of hotspots

        :return: dict of Hotspots, with hotspot key as key
        :rtype: dict{key: Hotspot}
        """
        return hotspots.search(
            endpoint=self.endpoint,
            params={
                "projectKey": self.key,
                "additionalFields": "comments",
            },
        )

    def sync(self, another_project, sync_settings):
        """Syncs project issues with another project

        :param Project another_project: other project to sync issues into
        :type another_project:
        :param dict sync_settings: Parameters to configure the sync
        :return: sync report as tuple, with counts of successful and unsuccessful issue syncs
        :rtype: tuple(report, counters)
        """
        if self.endpoint.edition() == "community":
            report, counters = [], {}
            util.logger.info("Syncing %s issues", str(self))
            (report, counters) = syncer.sync_lists(
                self.get_issues(),
                another_project.get_issues(),
                self,
                another_project,
                sync_settings=sync_settings,
            )
            util.logger.info("Syncing %s issues", str(self))
            (tmp_report, tmp_counts) = syncer.sync_lists(
                self.get_hotspots(),
                another_project.get_hotspots(),
                self,
                another_project,
                sync_settings=sync_settings,
            )
            report += tmp_report
            counters = util.dict_add(counters, tmp_counts)
        else:
            tgt_branches = another_project.branches().values()
            report = []
            counters = {}
            for b_src in self.branches().values():
                for b_tgt in tgt_branches:
                    if b_src.name == b_tgt.name:
                        (tmp_report, tmp_counts) = b_src.sync(b_tgt, sync_settings=sync_settings)
                        report += tmp_report
                        counters = util.dict_add(counters, tmp_counts)
        return (report, counters)

    def sync_branches(self, sync_settings):
        """Syncs project issues across all its branches

        :param dict sync_settings: Parameters to configure the sync
        :return: sync report as tuple, with counts of successful and unsuccessful issue syncs
        :rtype: tuple(report, counters)
        """
        my_branches = self.branches()
        report = []
        counters = {}
        for b_src in my_branches.values():
            for b_tgt in my_branches.values():
                if b_src.name == b_tgt.name:
                    continue
                (tmp_report, tmp_counts) = b_src.sync(b_tgt, sync_settings=sync_settings)
                report += tmp_report
                counters = util.dict_add(counters, tmp_counts)
        return (report, counters)

    def quality_profiles(self):
        """Returns the project quality profiles

        :return: dict of quality profiles indexed by language
        :rtype: dict{language: QualityProfile}
        """
        util.logger.debug("Getting %s quality profiles", str(self))
        qp_list = qualityprofiles.get_list(self.endpoint)
        return {qp.language: qp for qp in qp_list.values() if qp.used_by_project(self)}

    def quality_gate(self):
        """Returns the project quality gate

        :return: name of quality gate and whether it's the default
        :rtype: tuple(name, is_default)
        """
        data = json.loads(self.get(api="qualitygates/get_by_project", params={"project": self.key}).text)
        return (data["qualityGate"]["name"], data["qualityGate"]["default"])

    def webhooks(self):
        """
        :return: Project webhooks indexed by their key
        :rtype: dict{key: WebHook}
        """
        util.logger.debug("Getting %s webhooks", str(self))
        return webhooks.get_list(endpoint=self.endpoint, project_key=self.key)

    def links(self):
        """
        :return: list of project links
        :rtype: list[{type, name, url}]
        """
        data = json.loads(self.get(api="project_links/search", params={"projectKey": self.key}).text)
        link_list = None
        for link in data["links"]:
            if link_list is None:
                link_list = []
            link_list.append({"type": link["type"], "name": link.get("name", link["type"]), "url": link["url"]})
        return link_list

    def __export_get_binding(self):
        binding = self.binding()
        if binding:
            # Remove redundant fields
            binding.pop("alm", None)
            binding.pop("url", None)
            if not binding["monorepo"]:
                binding.pop("monorepo")
        return binding

    def __export_get_qp(self):
        qp_json = {qp.language: f"{qp.name}" for qp in self.quality_profiles().values()}
        if len(qp_json) == 0:
            return None
        return qp_json

    def __get_branch_export(self):
        branch_data = {}
        my_branches = self.branches().values()
        for branch in my_branches:
            exp = branch.export(full_export=False)
            if len(my_branches) == 1 and branch.is_main() and len(exp) <= 1:
                # Don't export main branch with no data
                continue
            branch_data[branch.name] = exp
        # If there is only 1 branch with no specific config except being main, don't return anything
        if len(branch_data) == 0 or (len(branch_data) == 1 and len(exp) <= 1):
            return None
        return util.remove_nones(branch_data)

    def export(self, settings_list=None, include_inherited=False, full=False):
        """Exports the entire project configuration as JSON

        :return: All project configuration settings
        :rtype: dict
        """
        util.logger.info("Exporting %s", str(self))
        json_data = self._json.copy()
        json_data.update({"key": self.key, "name": self.name})
        json_data["binding"] = self.__export_get_binding()
        nc = self.new_code()
        if nc != "":
            json_data[settings.NEW_CODE_PERIOD] = nc
        json_data["qualityProfiles"] = self.__export_get_qp()
        json_data["links"] = self.links()
        json_data["permissions"] = self.permissions().to_json(csv=True)
        json_data["branches"] = self.__get_branch_export()
        json_data["tags"] = util.list_to_csv(self.tags(), separator=", ")
        json_data["visibility"] = self.visibility()
        (json_data["qualityGate"], qg_is_default) = self.quality_gate()
        if qg_is_default:
            json_data.pop("qualityGate")

        json_data["webhooks"] = webhooks.export(self.endpoint, self.key)
        json_data = util.filter_export(json_data, _IMPORTABLE_PROPERTIES, full)
        settings_dict = settings.get_bulk(endpoint=self, component=self, settings_list=settings_list, include_not_set=False)
        # json_data.update({s.to_json() for s in settings_dict.values() if include_inherited or not s.inherited})
        for s in settings_dict.values():
            if not include_inherited and s.inherited:
                continue
            json_data.update(s.to_json())
        return util.remove_nones(json_data)

    def new_code(self):
        """
        :return: The project new code definition
        :rtype: str
        """
        if self._new_code is None:
            new_code = settings.Setting.read(settings.NEW_CODE_PERIOD, self.endpoint, component=self)
            self._new_code = new_code.value if new_code else ""
        return self._new_code

    def permissions(self):
        """
        :return: The project permissions
        :rtype: ProjectPermissions
        """
        if self._permissions is None:
            self._permissions = pperms.ProjectPermissions(self)
        return self._permissions

    def set_permissions(self, desired_permissions):
        """Sets project permissions

        :param desired_permissions: dict describing permissions
        :type desired_permissions: dict
        :return: Nothing
        """
        self.permissions().set(desired_permissions)

    def set_links(self, desired_links):
        """Sets project links

        :param desired_links: dict describing links
        :type desired_links: dict
        :return: Whether the operation was successful
        """
        params = {"projectKey": self.key}
        ok = True
        for link in desired_links.get("links", {}):
            if link.get("type", "") != "custom":
                continue
            params.update(link)
            ok = ok and self.post("project_links/create", params=params).ok

    def set_tags(self, tags):
        """Sets project tags

        :param list tags: list of tags
        :return: Whether the operation was successful
        """
        if tags is None:
            return
        my_tags = util.list_to_csv(tags) if isinstance(tags, list) else util.csv_normalize(tags)
        r = self.post("project_tags/set", params={"project": self.key, "tags": my_tags})
        self._tags = util.csv_to_list(my_tags)
        return r.ok

    def set_quality_gate(self, quality_gate):
        """Sets project quality gate

        :param quality_gate: quality gate name
        :type quality_gate: str
        :return: Whether the operation was successful
        :rtype: bool
        """
        if quality_gate is None:
            return False
        try:
            _ = qualitygates.QualityGate.get_object(self.endpoint, quality_gate)
        except exceptions.ObjectNotFound:
            util.logger.warning("Quality gate '%s' not found, can't set it for %s", quality_gate, str(self))
            return False
        util.logger.debug("Setting quality gate '%s' for %s", quality_gate, str(self))
        r = self.post("qualitygates/select", params={"projectKey": self.key, "gateName": quality_gate})
        return r.ok

    def set_quality_profile(self, language, quality_profile):
        """Sets project quality profile for a given language

        :param language: Language mnemonic, following SonarQube convention
        :type language: str
        :param quality_profile: Name of the quality profile in the language
        :type quality_profile: str
        :return: Whether the operation was successful
        :rtype: bool
        """
        if not qualityprofiles.exists(endpoint=self.endpoint, language=language, name=quality_profile):
            util.logger.warning("Quality profile '%s' in language '%s' does not exist, can't set it for %s", quality_profile, language, str(self))
            return False
        util.logger.debug("Setting quality profile '%s' of language '%s' for %s", quality_profile, language, str(self))
        r = self.post("qualityprofiles/add_project", params={"project": self.key, "qualityProfile": quality_profile, "language": language})
        return r.ok

    def rename_main_branch(self, main_branch_name):
        """Renames the project main branch

        :param main_branch_name: New main branch name
        :type main_branch_name: str
        :return: Whether the operation was successful
        :rtype: bool
        """
        br = self.main_branch()
        if br:
            return br.rename(main_branch_name)
        util.logger.warning("No main branch to rename found for %s", str(self))
        return False

    def set_webhooks(self, webhook_data):
        """Sets project webhooks

        :param dict webhook_data: JSON describing the webhooks
        :return: Nothing
        """
        current_wh = self.webhooks()
        current_wh_names = [wh.name for wh in current_wh.values()]
        wh_map = {wh.name: k for k, wh in current_wh.items()}
        # FIXME: Handle several webhooks with same name
        for wh_name, wh in webhook_data.items():
            if wh_name in current_wh_names:
                current_wh[wh_map[wh_name]].update(name=wh_name, **wh)
            else:
                webhooks.update(name=wh_name, endpoint=self.endpoint, project=self.key, **wh)

    def set_settings(self, data):
        """Sets project settings (webhooks, settings, new code period)

        :param dict data: JSON describing the settings
        :return: Nothing
        """
        util.logger.debug("Setting %s settings with %s", str(self), util.json_dump(data))
        for key, value in data.items():
            if key in ("branches", settings.NEW_CODE_PERIOD):
                continue
            if key == "webhooks":
                self.set_webhooks(value)
            else:
                settings.set_setting(endpoint=self.endpoint, key=key, value=value, component=self)

        nc = data.get(settings.NEW_CODE_PERIOD, None)
        if nc is not None:
            (nc_type, nc_val) = settings.decode(settings.NEW_CODE_PERIOD, nc)
            settings.set_new_code_period(self.endpoint, nc_type, nc_val, project_key=self.key)
        # TODO: Update branches (main, new code definition, keepWhenInactive)
        # util.logger.debug("Checking main branch")
        # for branch, branch_data in data.get("branches", {}).items():
        #    if branches.exists(branch_name=branch, project_key=self.key, endpoint=self.endpoint):
        #        branches.get_object(branch, self, endpoint=self.endpoint).update(branch_data)()

    def set_devops_binding(self, data):
        """Sets project devops binding settings

        :param dict data: JSON describing the devops binding
        :return: Nothing
        """
        util.logger.debug("Setting devops binding of %s to %s", str(self), util.json_dump(data))
        alm_key = data["key"]
        if not devops.platform_exists(alm_key, self.endpoint):
            util.logger.warning("DevOps platform '%s' does not exists, can't set it for %s", alm_key, str(self))
            return False
        alm_type = devops.devops_type(platform_key=alm_key, endpoint=self.endpoint)
        mono = data.get("monorepo", False)
        repo = data["repository"]
        if alm_type == "github":
            self.set_binding_github(alm_key, repository=repo, monorepo=mono, summary_comment=data.get("summaryComment", True))
        elif alm_type == "gitlab":
            self.set_binding_gitlab(alm_key, repository=repo, monorepo=mono)
        elif alm_type == "azure":
            self.set_binding_azure_devops(alm_key, repository=repo, monorepo=mono, slug=data["slug"])
        elif alm_type == "bitbucket":
            self.set_binding_bitbucket_server(alm_key, repository=repo, monorepo=mono, slug=data["slug"])
        elif alm_type == "bitbucketcloud":
            self.set_binding_bitbucket_cloud(alm_key, repository=repo, monorepo=mono)
        else:
            util.logger.error("Invalid devops platform type '%s' for %s, setting skipped", alm_key, str(self))
            return False
        return True

    def __std_binding_params(self, alm_key, repo, monorepo):
        return {"almSetting": alm_key, "project": self.key, "repository": repo, "monorepo": str(monorepo).lower()}

    def set_binding_github(self, devops_platform_key, repository, monorepo=False, summary_comment=True):
        """Sets project devops binding for github

        :param str devops_platform_key: key of the platform in the global admin devops configuration
        :param str repository: project repository name in github
        :param monorepo: Whether the project is part of a monorepo, defaults to False
        :type monorepo: bool, optional
        :param summary_comment: Whether summary comments should be posted, defaults to True
        :type summary_comment: bool, optional
        :return: Nothing
        """
        params = self.__std_binding_params(devops_platform_key, repository, monorepo)
        params["summaryCommentEnabled"] = str(summary_comment).lower()
        self.post("alm_settings/set_github_binding", params=params)

    def set_binding_gitlab(self, devops_platform_key, repository, monorepo=False):
        """Sets project devops binding for gitlab

        :param str devops_platform_key: key of the platform in the global admin devops configuration
        :param str repository: project repository name in gitlab
        :param monorepo: Whether the project is part of a monorepo, defaults to False
        :type monorepo: bool, optional
        :return: Nothing
        """
        params = self.__std_binding_params(devops_platform_key, repository, monorepo)
        self.post("alm_settings/set_gitlab_binding", params=params)

    def set_binding_bitbucket_server(self, devops_platform_key, repository, slug, monorepo=False):
        """Sets project devops binding for bitbucket server

        :param str devops_platform_key: key of the platform in the global admin devops configuration
        :param str repository: project repository name in bitbucket server
        :param str slug: project repository SLUG
        :param monorepo: Whether the project is part of a monorepo, defaults to False
        :type monorepo: bool, optional
        :return: Nothing
        """
        params = self.__std_binding_params(devops_platform_key, repository, monorepo)
        params["slug"] = slug
        self.post("alm_settings/set_bitbucket_binding", params=params)

    def set_binding_bitbucket_cloud(self, devops_platform_key, repository, monorepo=False):
        """Sets project devops binding for bitbucket cloud

        :param str devops_platform_key: key of the platform in the global admin devops configuration
        :param str repository: project repository name in bitbucket cloud
        :param str slug: project repository SLUG
        :param monorepo: Whether the project is part of a monorepo, defaults to False
        :type monorepo: bool, optional
        :return: Nothing
        """
        params = self.__std_binding_params(devops_platform_key, repository, monorepo)
        self.post("alm_settings/set_bitbucketcloud_binding", params=params)

    def set_binding_azure_devops(self, devops_platform_key, slug, repository, monorepo=False):
        """Sets project devops binding for azure devops

        :param str devops_platform_key: key of the platform in the global admin devops configuration
        :param str slug: project SLUG in Azure DevOps
        :param str repository: project repository name in azure devops
        :param monorepo: Whether the project is part of a monorepo, defaults to False
        :type monorepo: bool, optional
        :return: Nothing
        """
        params = self.__std_binding_params(devops_platform_key, repository, monorepo)
        params["projectName"] = slug
        params["repositoryName"] = params.pop("repository")
        self.post("alm_settings/set_azure_binding", params=params)

    def update(self, data):
        """Updates a project with a whole configuration set

        :param dict data: JSON of configuration settings
        :return: Nothing
        """
        if "permissions" in data:
            decoded_perms = {}
            for ptype in perms.PERMISSION_TYPES:
                if ptype not in data["permissions"]:
                    continue
                decoded_perms[ptype] = {u: perms.decode(v) for u, v in data["permissions"][ptype].items()}
            self.set_permissions(decoded_perms)
        self.set_links(data)
        self.set_tags(data.get("tags", None))
        self.set_quality_gate(data.get("qualityGate", None))
        for lang, qp_name in data.get("qualityProfiles", {}).items():
            self.set_quality_profile(language=lang, quality_profile=qp_name)
        for bname, bdata in data.get("branches", {}).items():
            if bdata.get("isMain", False):
                self.rename_main_branch(bname)
                break
        if "binding" in data:
            self.set_devops_binding(data["binding"])
        else:
            util.logger.debug("%s has no devops binding, skipped", str(self))
        settings_to_apply = {
            k: v for k, v in data.items() if k not in ("permissions", "tags", "links", "qualityGate", "qualityProfiles", "binding", "name")
        }
        # TODO: Set branch settings
        self.set_settings(settings_to_apply)

    def search_params(self):
        """Return params used to search for that object

        :meta private:
        """
        return {"project": self.key}


def count(endpoint, params=None):
    """Counts projects

    :param params: list of parameters to filter projects to search
    :type params: dict
    :return: Count of projects
    :rtype: int
    """
    new_params = {} if params is None else params.copy()
    new_params.update({"ps": 1, "p": 1})
    data = json.loads(endpoint.get(_SEARCH_API, params=params).text)
    return data["paging"]["total"]


def search(endpoint, params=None):
    """Searches projects in SonarQube

    :param endpoint: Reference to the SonarQube platform
    :type endpoint: Platform
    :param params: list of parameters to narrow down the search
    :type params: dict
    :return: list of projects
    :rtype: dict{key: Project}
    """
    new_params = {} if params is None else params.copy()
    new_params["qualifiers"] = "TRK"
    return sqobject.search_objects(
        api="projects/search",
        params=new_params,
        key_field="key",
        returned_field="components",
        endpoint=endpoint,
        object_class=Project,
    )


def get_list(endpoint, key_list=None, use_cache=True):
    """
    :param endpoint: Reference to the SonarQube platform
    :type endpoint: Platform
    :param key_list: List of portfolios keys to get, if None or empty all portfolios are returned
    :param use_cache: Whether to use local cache or query SonarQube, default True (use cache)
    :type use_cache: bool
    :return: the list of all quality profiles
    :rtype: dict{key: QualityProfile}
    """
    with _CLASS_LOCK:
        if key_list is None or len(key_list) == 0 or not use_cache:
            util.logger.info("Listing projects")
            return search(endpoint=endpoint)
    return {key: Project.get_object(endpoint, key) for key in util.csv_to_list(key_list)}


def __audit_thread(queue, results, audit_settings, bindings):
    audit_bindings = audit_settings.get("audit.projects.bindings", True)
    while not queue.empty():
        util.logger.debug("Picking from the queue")
        project = queue.get()
        results += project.audit(audit_settings)
        if project.endpoint.edition() == "community" or not audit_bindings or project.is_part_of_monorepo():
            queue.task_done()
            util.logger.debug("%s audit done", str(project))
            continue
        bindkey = project.binding_key()
        if bindkey and bindkey in bindings:
            rule = rules.get_rule(rules.RuleId.PROJ_DUPLICATE_BINDING)
            results.append(pb.Problem(rule.type, rule.severity, rule.msg.format(str(project), str(bindings[bindkey])), concerned_object=project))
        else:
            bindings[bindkey] = project
        queue.task_done()
        util.logger.debug("%s audit done", str(project))
    util.logger.debug("Queue empty, exiting thread")


def audit(endpoint, audit_settings, key_list=None):
    """Audits all or a list of projects

    :param endpoint: reference to the SonarQube platform
    :type endpoint: Platform
    :param audit_settings: Configuration of audit
    :type audit_settings: dict
    :param key_list: List of project keys to audit, defaults to None (all projects)
    :type key_list: str, optional
    :return: list of problems found
    :rtype: list[Problem]
    """
    util.logger.info("--- Auditing projects ---")
    plist = get_list(endpoint, key_list)
    problems = []
    q = Queue(maxsize=0)
    for p in plist.values():
        q.put(p)
    bindings = {}
    for i in range(audit_settings.get("threads", 1)):
        util.logger.debug("Starting project audit thread %d", i)
        worker = Thread(target=__audit_thread, args=(q, problems, audit_settings, bindings))
        worker.setDaemon(True)
        worker.setName(f"ProjectAudit{i}")
        worker.start()
    q.join()
    if not audit_settings.get("audit.projects.duplicates", True):
        util.logger.info("Project duplicates auditing was disabled by configuration")
        return problems
    for key, p in plist.items():
        util.logger.debug("Auditing for potential duplicate projects")
        for key2 in plist:
            if key2 != key and re.match(key2, key):
                rule = rules.get_rule(rules.RuleId.PROJ_DUPLICATE)
                problems.append(pb.Problem(rule.type, rule.severity, rule.msg.format(str(p), key2), concerned_object=p))
    return problems


def __export_thread(queue, results, full):
    while not queue.empty():
        project = queue.get()
        results[project.key] = project.export(full=full)
        results[project.key].pop("key")
        queue.task_done()


def export(endpoint, key_list=None, full=False, threads=8):
    """Exports all or a list of projects configuration as dict

    :param endpoint: reference to the SonarQube platform
    :type endpoint: Platform
    :param key_list: List of project keys to export, defaults to None (all projects)
    :type key_list: str
    :param full: Whether to export all settings including those useless for re-import, defaults to False
    :type full: bool, optional
    :param threads: Number of parallel threads for export, defaults to 8
    :type threads: int, optional
    :return: list of projects
    :rtype: dict{key: Project}
    """
    for qp in qualityprofiles.get_list(endpoint).values():
        qp.projects()

    q = Queue(maxsize=0)
    for p in get_list(endpoint=endpoint, key_list=key_list).values():
        q.put(p)
    project_settings = {}
    for i in range(threads):
        util.logger.debug("Starting project export thread %d", i)
        worker = Thread(target=__export_thread, args=(q, project_settings, full))
        worker.setDaemon(True)
        worker.setName(f"ProjectExport{i}")
        worker.start()
    q.join()
    return project_settings


def exists(key, endpoint):
    """
    :param key: project key to check
    :type key: str
    :param endpoint: reference to the SonarQube platform
    :type endpoint: Platform
    :return: whether the project exists
    :rtype: bool
    """
    try:
        Project.get_object(endpoint, key)
        return True
    except exceptions.ObjectNotFound:
        return False


def loc_csv_header(**kwargs):
    arr = ["# Project Key"]
    if kwargs[options.WITH_NAME]:
        arr.append("Project name")
    arr.append("LoC")
    if kwargs[options.WITH_LAST_ANALYSIS]:
        arr.append("Last analysis")
    if kwargs[options.WITH_URL]:
        arr.append("URL")
    return arr


def import_config(endpoint, config_data, key_list=None):
    """Imports a configuration in SonarQube

    :param endpoint: reference to the SonarQube platform
    :type endpoint: Platform
    :param config_data: the configuration to import
    :type config_data: dict
    :param key_list: List of project keys to be considered for the import, defaults to None (all projects)
    :type key_list: str
    :return: Nothing
    """
    if "projects" not in config_data:
        util.logger.info("No projects to import")
        return
    util.logger.info("Importing projects")
    get_list(endpoint=endpoint)
    nb_projects = len(config_data["projects"])
    i = 0
    new_key_list = util.csv_to_list(key_list)
    for key, data in config_data["projects"].items():
        if new_key_list and key not in new_key_list:
            continue
        util.logger.info("Importing project key '%s'", key)
        try:
            o = Project.get_object(endpoint, key)
        except exceptions.ObjectNotFound:
            o = Project.create(endpoint, key, data["name"])
        o.update(data)
        i += 1
        if i % 20 == 0 or i == nb_projects:
            util.logger.info("Imported %d/%d projects (%d%%)", i, nb_projects, (i * 100 // nb_projects))


def __export_zip_thread(queue, results, statuses, export_timeout):
    while not queue.empty():
        project = queue.get()
        try:
            dump = project.export_zip(timeout=export_timeout)
        except exceptions.UnsupportedOperation:
            queue.task_done()
            util.exit_fatal("Zip export unsupported on your SonarQube version", options.ERR_UNSUPPORTED_OPERATION)
        status = dump["status"]
        statuses[status] = 1 if status not in statuses else statuses[status] + 1
        data = {"key": project.key, "status": status}
        if status == "SUCCESS":
            data["file"] = os.path.basename(dump["file"])
            data["path"] = dump["file"]
        results.append(data)
        util.logger.info("%s", ", ".join([f"{k}:{v}" for k, v in statuses.items()]))
        queue.task_done()


def export_zip(endpoint, key_list=None, threads=8, export_timeout=30):
    """Export as zip all or a list of projects

    :param endpoint: reference to the SonarQube platform
    :type endpoint: Platform
    :param key_list: List of project keys to export, defaults to None (all projects)
    :type key_list: str, optional
    :param threads: Number of parallel threads for export, defaults to 8
    :type threads: int, optional
    :param export_timeout: Tiemout to export the project, defaults to 30
    :type export_timeout: int, optional
    :return: list of exported projects and platform version
    :rtype: dict
    """
    statuses, exports = {}, []
    projects_list = get_list(endpoint, key_list)
    nbr_projects = len(projects_list)
    util.logger.info("Exporting %d projects to export", nbr_projects)
    q = Queue(maxsize=0)
    for p in projects_list.values():
        q.put(p)
    for i in range(threads):
        util.logger.debug("Starting project export thread %d", i)
        worker = Thread(target=__export_zip_thread, args=(q, exports, statuses, export_timeout))
        worker.setDaemon(True)
        worker.setName(f"ZipExport{i}")
        worker.start()
    q.join()

    return {
        "sonarqube_environment": {
            "version": endpoint.version(digits=2, as_string=True),
            "plugins": endpoint.plugins(),
        },
        "project_exports": exports,
    }<|MERGE_RESOLUTION|>--- conflicted
+++ resolved
@@ -490,10 +490,6 @@
         """
         if (
             (not audit_settings.get(_AUDIT_BRANCHES_PARAM, True) or self.endpoint.edition() == "community")
-<<<<<<< HEAD
-            (not audit_settings.get(_AUDIT_BRANCHES_PARAM, True) or self.endpoint.edition() == "community")
-=======
->>>>>>> 73af21e2
             and self.last_analysis() is not None
             and self.loc() == 0
         ):
